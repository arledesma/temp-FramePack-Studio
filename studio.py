<<<<<<< HEAD
from diffusers_helper.hf_login import login

import json
import os
from pathlib import PurePath
import time
import argparse
import traceback
import einops
import numpy as np
import torch
import datetime

os.environ['HF_HOME'] = os.path.abspath(os.path.realpath(os.path.join(os.path.dirname(__file__), './hf_download')))

import gradio as gr
from PIL import Image
from PIL.PngImagePlugin import PngInfo
from diffusers import AutoencoderKLHunyuanVideo
from transformers import LlamaModel, CLIPTextModel, LlamaTokenizerFast, CLIPTokenizer
from diffusers_helper.hunyuan import encode_prompt_conds, vae_decode, vae_encode, vae_decode_fake
from diffusers_helper.utils import save_bcthw_as_mp4, crop_or_pad_yield_mask, soft_append_bcthw, resize_and_center_crop, generate_timestamp
from diffusers_helper.models.hunyuan_video_packed import HunyuanVideoTransformer3DModelPacked
from diffusers_helper.pipelines.k_diffusion_hunyuan import sample_hunyuan
from diffusers_helper.memory import cpu, gpu, get_cuda_free_memory_gb, move_model_to_device_with_memory_preservation, offload_model_from_device_for_memory_preservation, fake_diffusers_current_device, DynamicSwapInstaller, unload_complete_models, load_model_as_complete
from diffusers_helper.thread_utils import AsyncStream
from diffusers_helper.gradio.progress_bar import make_progress_bar_html
from transformers import SiglipImageProcessor, SiglipVisionModel
from diffusers_helper.clip_vision import hf_clip_vision_encode
from diffusers_helper.bucket_tools import find_nearest_bucket
from diffusers_helper import lora_utils
from diffusers_helper.lora_utils import load_lora, unload_all_loras

# Global cache for prompt embeddings
prompt_embedding_cache = {}
# Import from modules
from modules.video_queue import VideoJobQueue, JobStatus
from modules.prompt_handler import parse_timestamped_prompt
from modules.interface import create_interface, format_queue_status
from modules.settings import Settings

# ADDED: Debug function to verify LoRA state
def verify_lora_state(transformer, label=""):
    """Debug function to verify the state of LoRAs in a transformer model"""
    if transformer is None:
        print(f"[{label}] Transformer is None, cannot verify LoRA state")
        return
        
    has_loras = False
    if hasattr(transformer, 'peft_config'):
        adapter_names = list(transformer.peft_config.keys()) if transformer.peft_config else []
        if adapter_names:
            has_loras = True
            print(f"[{label}] Transformer has LoRAs: {', '.join(adapter_names)}")
        else:
            print(f"[{label}] Transformer has no LoRAs in peft_config")
    else:
        print(f"[{label}] Transformer has no peft_config attribute")
        
    # Check for any LoRA modules
    for name, module in transformer.named_modules():
        if hasattr(module, 'lora_A') and module.lora_A:
            has_loras = True
            # print(f"[{label}] Found lora_A in module {name}")
        if hasattr(module, 'lora_B') and module.lora_B:
            has_loras = True
            # print(f"[{label}] Found lora_B in module {name}")
            
    if not has_loras:
        print(f"[{label}] No LoRA components found in transformer")


parser = argparse.ArgumentParser()
parser.add_argument('--share', action='store_true')
parser.add_argument("--server", type=str, default='0.0.0.0')
parser.add_argument("--port", type=int, required=False)
parser.add_argument("--inbrowser", action='store_true')
parser.add_argument("--lora", type=str, default=None, help="Lora path (comma separated for multiple)")
args = parser.parse_args()

print(args)

free_mem_gb = get_cuda_free_memory_gb(gpu)
high_vram = free_mem_gb > 60

print(f'Free VRAM {free_mem_gb} GB')
print(f'High-VRAM Mode: {high_vram}')

# Load models
text_encoder = LlamaModel.from_pretrained("hunyuanvideo-community/HunyuanVideo", subfolder='text_encoder', torch_dtype=torch.float16).cpu()
text_encoder_2 = CLIPTextModel.from_pretrained("hunyuanvideo-community/HunyuanVideo", subfolder='text_encoder_2', torch_dtype=torch.float16).cpu()
tokenizer = LlamaTokenizerFast.from_pretrained("hunyuanvideo-community/HunyuanVideo", subfolder='tokenizer')
tokenizer_2 = CLIPTokenizer.from_pretrained("hunyuanvideo-community/HunyuanVideo", subfolder='tokenizer_2')
vae = AutoencoderKLHunyuanVideo.from_pretrained("hunyuanvideo-community/HunyuanVideo", subfolder='vae', torch_dtype=torch.float16).cpu()

feature_extractor = SiglipImageProcessor.from_pretrained("lllyasviel/flux_redux_bfl", subfolder='feature_extractor')
image_encoder = SiglipVisionModel.from_pretrained("lllyasviel/flux_redux_bfl", subfolder='image_encoder', torch_dtype=torch.float16).cpu()

# Initialize transformer placeholders
transformer_original = None
transformer_f1 = None
current_transformer = None # Will hold the currently active model

# Load models based on VRAM availability later
 
# Configure models
vae.eval()
text_encoder.eval()
text_encoder_2.eval()
image_encoder.eval()

if not high_vram:
   vae.enable_slicing()
   vae.enable_tiling()


vae.to(dtype=torch.float16)
image_encoder.to(dtype=torch.float16)
text_encoder.to(dtype=torch.float16)
text_encoder_2.to(dtype=torch.float16)

vae.requires_grad_(False)
text_encoder.requires_grad_(False)
text_encoder_2.requires_grad_(False)
image_encoder.requires_grad_(False)

# Create lora directory if it doesn't exist
lora_dir = os.path.join(os.path.dirname(__file__), 'loras')
os.makedirs(lora_dir, exist_ok=True)

# Initialize LoRA support - moved scanning after settings load
lora_names = []
lora_values = [] # This seems unused for population, might be related to weights later

script_dir = os.path.dirname(os.path.abspath(__file__))

# Define default LoRA folder path relative to the script directory (used if setting is missing)
default_lora_folder = os.path.join(script_dir, "loras")
os.makedirs(default_lora_folder, exist_ok=True) # Ensure default exists

if not high_vram:
    # DynamicSwapInstaller is same as huggingface's enable_sequential_offload but 3x faster
    DynamicSwapInstaller.install_model(text_encoder, device=gpu)
else:
    text_encoder.to(gpu)
    text_encoder_2.to(gpu)
    image_encoder.to(gpu)
    vae.to(gpu)

stream = AsyncStream()

outputs_folder = './outputs/'
os.makedirs(outputs_folder, exist_ok=True)

# Initialize settings
settings = Settings()

# --- Populate LoRA names AFTER settings are loaded ---
lora_folder_from_settings: str = settings.get("lora_dir", default_lora_folder) # Use setting, fallback to default
print(f"Scanning for LoRAs in: {lora_folder_from_settings}")
if os.path.isdir(lora_folder_from_settings):
    try:
        lora_files = [f for f in os.listdir(lora_folder_from_settings)
                     if f.endswith('.safetensors') or f.endswith('.pt')]
        for lora_file in lora_files:
            lora_name = PurePath(lora_file).stem
            lora_names.append(lora_name) # Get name without extension
        print(f"Found LoRAs: {lora_names}")
    except Exception as e:
        print(f"Error scanning LoRA directory '{lora_folder_from_settings}': {e}")
else:
    print(f"LoRA directory not found: {lora_folder_from_settings}")
# --- End LoRA population ---


# Create job queue
job_queue = VideoJobQueue()


def move_lora_adapters_to_device(model, target_device):
    """
    Move all LoRA adapters in a model to the specified device.
    This handles the PEFT implementation of LoRA.
    """
    print(f"Moving all LoRA adapters to {target_device}")
    
    # First, find all modules with LoRA adapters
    lora_modules = []
    for name, module in model.named_modules():
        if hasattr(module, 'active_adapter') and hasattr(module, 'lora_A') and hasattr(module, 'lora_B'):
            lora_modules.append((name, module))
    
    # Now move all LoRA components to the target device
    for name, module in lora_modules:
        # Get the active adapter name
        active_adapter = module.active_adapter
        
        # Move the LoRA layers to the target device
        if active_adapter is not None:
            if isinstance(module.lora_A, torch.nn.ModuleDict):
                # Handle ModuleDict case (PEFT implementation)
                for adapter_name in list(module.lora_A.keys()):
                    # Move lora_A
                    if adapter_name in module.lora_A:
                        module.lora_A[adapter_name] = module.lora_A[adapter_name].to(target_device)
                    
                    # Move lora_B
                    if adapter_name in module.lora_B:
                        module.lora_B[adapter_name] = module.lora_B[adapter_name].to(target_device)
                    
                    # Move scaling
                    if hasattr(module, 'scaling') and isinstance(module.scaling, dict) and adapter_name in module.scaling:
                        if isinstance(module.scaling[adapter_name], torch.Tensor):
                            module.scaling[adapter_name] = module.scaling[adapter_name].to(target_device)
            else:
                # Handle direct attribute case
                if hasattr(module, 'lora_A') and module.lora_A is not None:
                    module.lora_A = module.lora_A.to(target_device)
                if hasattr(module, 'lora_B') and module.lora_B is not None:
                    module.lora_B = module.lora_B.to(target_device)
                if hasattr(module, 'scaling') and module.scaling is not None:
                    if isinstance(module.scaling, torch.Tensor):
                        module.scaling = module.scaling.to(target_device)
    
    print(f"Moved all LoRA adapters to {target_device}")
    return model


# Function to load a LoRA file
def load_lora_file(lora_file: str | PurePath):
    if not lora_file:
        return None, "No file selected"
    
    try:
        # Get the filename from the path
        lora_path = PurePath(lora_file)
        lora_name = lora_path.name
        
        # Copy the file to the lora directory
        lora_dest = PurePath(lora_dir, lora_path)
        import shutil
        shutil.copy(lora_file, lora_dest)
        
        # Load the LoRA - NOTE: This needs adjustment for multiple transformers
        global current_transformer, lora_names
        if current_transformer is None:
            return None, "Error: No model loaded to apply LoRA to. Generate something first."
        
        # ADDED: Unload any existing LoRAs first
        current_transformer = lora_utils.unload_all_loras(current_transformer)
        
        current_transformer = lora_utils.load_lora(current_transformer, lora_dir, lora_name)
        
        # Add to lora_names if not already there
        lora_base_name = lora_path.stem
        if lora_base_name not in lora_names:
            lora_names.append(lora_base_name)
        
        # Get the current device of the transformer
        device = next(current_transformer.parameters()).device
        
        # Move all LoRA adapters to the same device as the base model
        move_lora_adapters_to_device(current_transformer, device)
        
        print(f"Loaded LoRA: {lora_name} to {type(current_transformer).__name__}")
        
        # ADDED: Verify LoRA state after loading
        verify_lora_state(current_transformer, "After loading LoRA file")
        
        return gr.update(choices=lora_names), f"Successfully loaded LoRA: {lora_name}"
    except Exception as e:
        print(f"Error loading LoRA: {e}")
        return None, f"Error loading LoRA: {e}"

@torch.no_grad()
def get_cached_or_encode_prompt(prompt, text_encoder, text_encoder_2, tokenizer, tokenizer_2, target_device):
    """
    Retrieves prompt embeddings from cache or encodes them if not found.
    Stores encoded embeddings (on CPU) in the cache.
    Returns embeddings moved to the target_device.
    """
    if prompt in prompt_embedding_cache:
        print(f"Cache hit for prompt: {prompt[:60]}...")
        llama_vec_cpu, llama_mask_cpu, clip_l_pooler_cpu = prompt_embedding_cache[prompt]
        # Move cached embeddings (from CPU) to the target device
        llama_vec = llama_vec_cpu.to(target_device)
        llama_attention_mask = llama_mask_cpu.to(target_device) if llama_mask_cpu is not None else None
        clip_l_pooler = clip_l_pooler_cpu.to(target_device)
        return llama_vec, llama_attention_mask, clip_l_pooler
    else:
        print(f"Cache miss for prompt: {prompt[:60]}...")
        llama_vec, clip_l_pooler = encode_prompt_conds(
            prompt, text_encoder, text_encoder_2, tokenizer, tokenizer_2
        )
        llama_vec, llama_attention_mask = crop_or_pad_yield_mask(llama_vec, length=512)
        # Store CPU copies in cache
        prompt_embedding_cache[prompt] = (llama_vec.cpu(), llama_attention_mask.cpu() if llama_attention_mask is not None else None, clip_l_pooler.cpu())
        # Return embeddings already on the target device (as encode_prompt_conds uses the model's device)
        return llama_vec, llama_attention_mask, clip_l_pooler
        
@torch.no_grad()
def worker(
    model_type,
    input_image,
    prompt_text, 
    n_prompt, 
    seed, 
    total_second_length, 
    latent_window_size,
    steps, 
    cfg, 
    gs, 
    rs, 
    gpu_memory_preservation, 
    use_teacache, 
    mp4_crf, 
    save_metadata, 
    blend_sections, 
    latent_type,
    selected_loras,
    clean_up_videos, 
    lora_values=None, 
    job_stream=None,
    output_dir=None,
    metadata_dir=None,
    resolutionW=640,  # Add resolution parameter with default value
    resolutionH=640,
    lora_loaded_names=[]
):
    global transformer_original, transformer_f1, current_transformer, high_vram
    
    # ADDED: Ensure any existing LoRAs are unloaded from the current transformer
    if current_transformer is not None:
        print("Unloading any existing LoRAs before starting new job")
        current_transformer = lora_utils.unload_all_loras(current_transformer)
        import gc
        gc.collect()
        if torch.cuda.is_available():
            torch.cuda.empty_cache()
    
    # ADDED: Verify LoRA state at worker start
    verify_lora_state(current_transformer, "Worker start")
    
    stream_to_use = job_stream if job_stream is not None else stream

    total_latent_sections = (total_second_length * 30) / (latent_window_size * 4)
    total_latent_sections = int(max(round(total_latent_sections), 1))

    # --- Total progress tracking ---
    total_steps = total_latent_sections * steps  # Total diffusion steps over all segments
    step_durations = []  # Rolling history of recent step durations for ETA
    last_step_time = time.time()

    # Parse the timestamped prompt with boundary snapping and reversing
    # prompt_text should now be the original string from the job queue
    prompt_sections = parse_timestamped_prompt(prompt_text, total_second_length, latent_window_size, model_type)
    job_id = generate_timestamp()

    stream_to_use.output_queue.push(('progress', (None, '', make_progress_bar_html(0, 'Starting ...'))))

    try:
        if not high_vram:
            # Unload everything *except* the potentially active transformer
            unload_complete_models(text_encoder, text_encoder_2, image_encoder, vae)
            if current_transformer is not None:
                offload_model_from_device_for_memory_preservation(current_transformer, target_device=gpu, preserved_memory_gb=8)

        # --- Model Loading / Switching ---
        print(f"Worker starting for model type: {model_type}")
        target_transformer_model = None
        other_transformer_model = None

        if model_type == "Original":
            if transformer_original is None:
                print("Loading Original Transformer...")
                transformer_original = HunyuanVideoTransformer3DModelPacked.from_pretrained('lllyasviel/FramePackI2V_HY', torch_dtype=torch.bfloat16).cpu()
                transformer_original.eval()
                transformer_original.to(dtype=torch.bfloat16)
                transformer_original.requires_grad_(False)
                if not high_vram:
                    DynamicSwapInstaller.install_model(transformer_original, device=gpu)
                print("Original Transformer Loaded.")
            target_transformer_model = transformer_original
            other_transformer_model = transformer_f1
        elif model_type == "F1":
            if transformer_f1 is None:
                print("Loading F1 Transformer...")
                transformer_f1 = HunyuanVideoTransformer3DModelPacked.from_pretrained('lllyasviel/FramePack_F1_I2V_HY_20250503', torch_dtype=torch.bfloat16).cpu()
                transformer_f1.eval()
                transformer_f1.to(dtype=torch.bfloat16)
                transformer_f1.requires_grad_(False)
                if not high_vram:
                    DynamicSwapInstaller.install_model(transformer_f1, device=gpu)
                print("F1 Transformer Loaded.")
            target_transformer_model = transformer_f1
            other_transformer_model = transformer_original
        else:
            raise ValueError(f"Unknown model_type: {model_type}")

        # Unload the *other* model if it exists and we are in low VRAM mode
        if not high_vram and other_transformer_model is not None:
            print(f"Offloading inactive transformer: {type(other_transformer_model).__name__}")
            offload_model_from_device_for_memory_preservation(other_transformer_model, target_device=gpu, preserved_memory_gb=8)
            # Consider fully unloading if memory pressure is extreme:
            # unload_complete_models(other_transformer_model)
            # if model_type == "Original": transformer_f1 = None
            # else: transformer_original = None

        current_transformer = target_transformer_model # Set the globally accessible current model

        # ADDED: Ensure the target model has no LoRAs loaded
        print(f"Ensuring {model_type} transformer has no LoRAs loaded")
        current_transformer = lora_utils.unload_all_loras(current_transformer)
        verify_lora_state(current_transformer, "After model selection")

        # Ensure the target model is on the correct device if in high VRAM mode
        if high_vram and current_transformer.device != gpu:
            print(f"Moving {model_type} transformer to GPU (High VRAM mode)...")
            current_transformer.to(gpu)

        # Pre-encode all prompts
        stream_to_use.output_queue.push(('progress', (None, '', make_progress_bar_html(0, 'Text encoding all prompts...'))))

        if not high_vram:
            fake_diffusers_current_device(text_encoder, gpu)
            load_model_as_complete(text_encoder_2, target_device=gpu)

        # PROMPT BLENDING: Pre-encode all prompts and store in a list in order
        unique_prompts = []
        for section in prompt_sections:
            if section.prompt not in unique_prompts:
                unique_prompts.append(section.prompt)

        encoded_prompts = {}
        for prompt in unique_prompts:
            # Use the helper function for caching and encoding
            llama_vec, llama_attention_mask, clip_l_pooler = get_cached_or_encode_prompt(
                prompt, text_encoder, text_encoder_2, tokenizer, tokenizer_2, gpu
            )
            encoded_prompts[prompt] = (llama_vec, llama_attention_mask, clip_l_pooler)

        # PROMPT BLENDING: Build a list of (start_section_idx, prompt) for each prompt
        prompt_change_indices = []
        last_prompt = None
        for idx, section in enumerate(prompt_sections):
            if section.prompt != last_prompt:
                prompt_change_indices.append((idx, section.prompt))
                last_prompt = section.prompt

        # Encode negative prompt
        if cfg == 1:
            llama_vec_n, llama_attention_mask_n, clip_l_pooler_n = (
                torch.zeros_like(encoded_prompts[prompt_sections[0].prompt][0]),
                torch.zeros_like(encoded_prompts[prompt_sections[0].prompt][1]),
                torch.zeros_like(encoded_prompts[prompt_sections[0].prompt][2])
            )
        else:
             # Use the helper function for caching and encoding negative prompt
            llama_vec_n, llama_attention_mask_n, clip_l_pooler_n = get_cached_or_encode_prompt(
                n_prompt, text_encoder, text_encoder_2, tokenizer, tokenizer_2, gpu
            )

        # Processing input image
        stream_to_use.output_queue.push(('progress', (None, '', make_progress_bar_html(0, 'Image processing ...'))))

        H, W, C = input_image.shape
        height, width = find_nearest_bucket(H, W, resolution=resolutionW)
        input_image_np = resize_and_center_crop(input_image, target_width=width, target_height=height)

        if save_metadata:
            metadata = PngInfo()
            # prompt_text should be a string here now
            metadata.add_text("prompt", prompt_text)
            metadata.add_text("seed", str(seed))
            Image.fromarray(input_image_np).save(os.path.join(metadata_dir, f'{job_id}.png'), pnginfo=metadata)

            metadata_dict = {
                "prompt": prompt_text, # Use the original string
                "seed": seed,
                "total_second_length": total_second_length,
                "steps": steps,
                "cfg": cfg,
                "gs": gs,
                "rs": rs,
                "latent_type" : latent_type,
                "blend_sections": blend_sections,
                "latent_window_size": latent_window_size,
                "mp4_crf": mp4_crf,
                "timestamp": time.time(),
                "resolutionW": resolutionW,  # Add resolution to metadata
                "resolutionH": resolutionH,
                "model_type": model_type  # Add model type to metadata
            }
            # Add LoRA information to metadata if LoRAs are used
            def ensure_list(x):
                if isinstance(x, list):
                    return x
                elif x is None:
                    return []
                else:
                    return [x]

            selected_loras = ensure_list(selected_loras)
            lora_values = ensure_list(lora_values)

            if selected_loras and len(selected_loras) > 0:
                lora_data = {}
                for lora_name in selected_loras:
                    try:
                        idx = lora_loaded_names.index(lora_name)
                        weight = lora_values[idx] if lora_values and idx < len(lora_values) else 1.0
                        if isinstance(weight, list):
                            weight_value = weight[0] if weight and len(weight) > 0 else 1.0
                        else:
                            weight_value = weight
                        lora_data[lora_name] = float(weight_value)
                    except ValueError:
                        lora_data[lora_name] = 1.0
                metadata_dict["loras"] = lora_data

            with open(os.path.join(metadata_dir, f'{job_id}.json'), 'w') as f:
                json.dump(metadata_dict, f, indent=2)
        else:
            Image.fromarray(input_image_np).save(os.path.join(metadata_dir, f'{job_id}.png'))

        input_image_pt = torch.from_numpy(input_image_np).float() / 127.5 - 1
        input_image_pt = input_image_pt.permute(2, 0, 1)[None, :, None]

        # VAE encoding
        stream_to_use.output_queue.push(('progress', (None, '', make_progress_bar_html(0, 'VAE encoding ...'))))

        if not high_vram:
            load_model_as_complete(vae, target_device=gpu)

        start_latent = vae_encode(input_image_pt, vae)

        # CLIP Vision
        stream_to_use.output_queue.push(('progress', (None, '', make_progress_bar_html(0, 'CLIP Vision encoding ...'))))

        if not high_vram:
            load_model_as_complete(image_encoder, target_device=gpu)

        image_encoder_output = hf_clip_vision_encode(input_image_np, feature_extractor, image_encoder)
        image_encoder_last_hidden_state = image_encoder_output.last_hidden_state

        # Dtype
        for prompt_key in encoded_prompts:
            llama_vec, llama_attention_mask, clip_l_pooler = encoded_prompts[prompt_key]
            llama_vec = llama_vec.to(current_transformer.dtype)
            clip_l_pooler = clip_l_pooler.to(current_transformer.dtype)
            encoded_prompts[prompt_key] = (llama_vec, llama_attention_mask, clip_l_pooler)

        llama_vec_n = llama_vec_n.to(current_transformer.dtype)
        clip_l_pooler_n = clip_l_pooler_n.to(current_transformer.dtype)
        image_encoder_last_hidden_state = image_encoder_last_hidden_state.to(current_transformer.dtype)

        # Sampling
        stream_to_use.output_queue.push(('progress', (None, '', make_progress_bar_html(0, 'Start sampling ...'))))

        rnd = torch.Generator("cpu").manual_seed(seed)
        num_frames = latent_window_size * 4 - 3

        if model_type == "Original":
            history_latents = torch.zeros(size=(1, 16, 1 + 2 + 16, height // 8, width // 8), dtype=torch.float32).cpu()
        else:  # F1 model
            # F1モードでは初期フレームを用意
            history_latents = torch.zeros(size=(1, 16, 16 + 2 + 1, height // 8, width // 8), dtype=torch.float32).cpu()
            # 開始フレームをhistory_latentsに追加
            history_latents = torch.cat([history_latents, start_latent.to(history_latents)], dim=2)
            total_generated_latent_frames = 1  # 最初のフレームを含むので1から開始

        history_pixels = None
        if model_type == "Original":
            total_generated_latent_frames = 0
            # Original model uses reversed latent paddings
            latent_paddings = reversed(range(total_latent_sections))
            if total_latent_sections > 4:
                latent_paddings = [3] + [2] * (total_latent_sections - 3) + [1, 0]
        else:  # F1 model
            # F1 model doesn't use latent paddings in the same way
            # We'll use a fixed approach with just 0 for last section and 1 for others
            latent_paddings = [1] * (total_latent_sections - 1) + [0]

        # PROMPT BLENDING: Track section index
        section_idx = 0

        # ADDED: Completely unload all loras from the current transformer
        current_transformer = lora_utils.unload_all_loras(current_transformer)
        verify_lora_state(current_transformer, "Before loading LoRAs")

        # --- LoRA loading and scaling ---
        if selected_loras:
            for lora_name in selected_loras:
                idx = lora_loaded_names.index(lora_name)
                lora_file = None
                for ext in [".safetensors", ".pt"]:
                    # Find any file that starts with the lora_name and ends with the extension
                    matching_files = [f for f in os.listdir(lora_folder_from_settings) 
                                   if f.startswith(lora_name) and f.endswith(ext)]
                    if matching_files:
                        lora_file = matching_files[0]  # Use the first matching file
                        break
                if lora_file:
                    print(f"Loading LoRA {lora_file} to {model_type} model")
                    current_transformer = lora_utils.load_lora(current_transformer, lora_folder_from_settings, lora_file)
                    # Set LoRA strength if provided
                    if lora_values and idx < len(lora_values):
                        lora_strength = float(lora_values[idx])
                        print(f"Setting LoRA {lora_name} strength to {lora_strength}")
                        # Set scaling for this LoRA by iterating through modules
                        for name, module in current_transformer.named_modules():
                            if hasattr(module, 'scaling'):
                                if isinstance(module.scaling, dict):
                                    # Handle ModuleDict case (PEFT implementation)
                                    if lora_name in module.scaling:
                                        if isinstance(module.scaling[lora_name], torch.Tensor):
                                            module.scaling[lora_name] = torch.tensor(
                                                lora_strength, device=module.scaling[lora_name].device
                                            )
                                        else:
                                            module.scaling[lora_name] = lora_strength
                                else:
                                    # Handle direct attribute case for scaling if needed
                                    if isinstance(module.scaling, torch.Tensor):
                                        module.scaling = torch.tensor(
                                            lora_strength, device=module.scaling.device
                                        )
                                    else:
                                        module.scaling = lora_strength
                else:
                    print(f"LoRA file for {lora_name} not found!")
            
            # ADDED: Verify LoRA state after loading
            verify_lora_state(current_transformer, "After loading LoRAs")

        # --- Callback for progress ---
        def callback(d):
            nonlocal last_step_time, step_durations
            now_time = time.time()
            # Record duration between diffusion steps (skip first where duration may include setup)
            if last_step_time is not None:
                step_delta = now_time - last_step_time
                if step_delta > 0:
                    step_durations.append(step_delta)
                    if len(step_durations) > 30:  # Keep only recent 30 steps
                        step_durations.pop(0)
            last_step_time = now_time
            avg_step = sum(step_durations) / len(step_durations) if step_durations else 0.0

            preview = d['denoised']
            preview = vae_decode_fake(preview)
            preview = (preview * 255.0).detach().cpu().numpy().clip(0, 255).astype(np.uint8)
            preview = einops.rearrange(preview, 'b c t h w -> (b h) (t w) c')

            # --- Progress & ETA logic ---
            # Current segment progress
            current_step = d['i'] + 1
            percentage = int(100.0 * current_step / steps)

            # Total progress
            total_steps_done = section_idx * steps + current_step
            total_percentage = int(100.0 * total_steps_done / total_steps)

            # ETA calculations
            def fmt_eta(sec):
                try:
                    return str(datetime.timedelta(seconds=int(sec)))
                except Exception:
                    return "--:--"

            segment_eta = (steps - current_step) * avg_step if avg_step else 0
            total_eta = (total_steps - total_steps_done) * avg_step if avg_step else 0

            segment_hint = f'Sampling {current_step}/{steps}  ETA {fmt_eta(segment_eta)}'
            total_hint = f'Total {total_steps_done}/{total_steps}  ETA {fmt_eta(total_eta)}'

            current_pos = (total_generated_latent_frames * 4 - 3) / 30
            original_pos = total_second_length - current_pos
            if current_pos < 0: current_pos = 0
            if original_pos < 0: original_pos = 0

            hint = segment_hint  # deprecated variable kept to minimise other code changes
            if model_type == "Original":
                desc = f'Total generated frames: {int(max(0, total_generated_latent_frames * 4 - 3))}, ' \
                       f'Video length: {max(0, (total_generated_latent_frames * 4 - 3) / 30):.2f} seconds (FPS-30). ' \
                       f'Current position: {current_pos:.2f}s (original: {original_pos:.2f}s). ' \
                       f'using prompt: {current_prompt[:256]}...'
            else:  # F1 model
                desc = f'Total generated frames: {int(max(0, total_generated_latent_frames * 4 - 3))}, ' \
                       f'Video length: {max(0, (total_generated_latent_frames * 4 - 3) / 30):.2f} seconds (FPS-30). ' \
                       f'Current position: {current_pos:.2f}s. ' \
                       f'using prompt: {current_prompt[:256]}...'

            progress_data = {
                'preview': preview,
                'desc': desc,
                'html': make_progress_bar_html(percentage, segment_hint) + make_progress_bar_html(total_percentage, total_hint)
            }
            if job_stream is not None:
                job = job_queue.get_job(job_id)
                if job:
                    job.progress_data = progress_data

            stream_to_use.output_queue.push(('progress', (preview, desc, make_progress_bar_html(percentage, segment_hint) + make_progress_bar_html(total_percentage, total_hint))))

        # --- Main generation loop ---
        for latent_padding in latent_paddings:
            is_last_section = latent_padding == 0
            latent_padding_size = latent_padding * latent_window_size

            if stream_to_use.input_queue.top() == 'end':
                stream_to_use.output_queue.push(('end', None))
                return

            current_time_position = (total_generated_latent_frames * 4 - 3) / 30  # in seconds
            if current_time_position < 0:
                current_time_position = 0.01

            # Find the appropriate prompt for this section
            current_prompt = prompt_sections[0].prompt  # Default to first prompt
            for section in prompt_sections:
                if section.start_time <= current_time_position and (section.end_time is None or current_time_position < section.end_time):
                    current_prompt = section.prompt
                    break

            # PROMPT BLENDING: Find if we're in a blend window
            blend_alpha = None
            prev_prompt = current_prompt
            next_prompt = current_prompt

            # Only try to blend if we have prompt change indices and multiple sections
            if prompt_change_indices and len(prompt_sections) > 1:
                for i, (change_idx, prompt) in enumerate(prompt_change_indices):
                    if section_idx < change_idx:
                        prev_prompt = prompt_change_indices[i - 1][1] if i > 0 else prompt
                        next_prompt = prompt
                        blend_start = change_idx
                        blend_end = change_idx + blend_sections
                        if section_idx >= change_idx and section_idx < blend_end:
                            blend_alpha = (section_idx - change_idx + 1) / blend_sections
                        break
                    elif section_idx == change_idx:
                        # At the exact change, start blending
                        if i > 0:
                            prev_prompt = prompt_change_indices[i - 1][1]
                            next_prompt = prompt
                            blend_alpha = 1.0 / blend_sections
                        else:
                            prev_prompt = prompt
                            next_prompt = prompt
                            blend_alpha = None
                        break
                else:
                    # After last change, no blending
                    prev_prompt = current_prompt
                    next_prompt = current_prompt
                    blend_alpha = None

            # Get the encoded prompt for this section
            if blend_alpha is not None and prev_prompt != next_prompt:
                # Blend embeddings
                prev_llama_vec, prev_llama_attention_mask, prev_clip_l_pooler = encoded_prompts[prev_prompt]
                next_llama_vec, next_llama_attention_mask, next_clip_l_pooler = encoded_prompts[next_prompt]
                llama_vec = (1 - blend_alpha) * prev_llama_vec + blend_alpha * next_llama_vec
                llama_attention_mask = prev_llama_attention_mask  # usually same
                clip_l_pooler = (1 - blend_alpha) * prev_clip_l_pooler + blend_alpha * next_clip_l_pooler
                print(f"Blending prompts: '{prev_prompt[:30]}...' -> '{next_prompt[:30]}...', alpha={blend_alpha:.2f}")
            else:
                llama_vec, llama_attention_mask, clip_l_pooler = encoded_prompts[current_prompt]

            original_time_position = total_second_length - current_time_position
            if original_time_position < 0:
                original_time_position = 0

            print(f'latent_padding_size = {latent_padding_size}, is_last_section = {is_last_section}, '
                  f'time position: {current_time_position:.2f}s (original: {original_time_position:.2f}s), '
                  f'using prompt: {current_prompt[:60]}...')

            if model_type == "Original":
                # Original model uses the standard indices approach
                indices = torch.arange(0, sum([1, latent_padding_size, latent_window_size, 1, 2, 16])).unsqueeze(0)
                clean_latent_indices_pre, blank_indices, latent_indices, clean_latent_indices_post, clean_latent_2x_indices, clean_latent_4x_indices = indices.split([1, latent_padding_size, latent_window_size, 1, 2, 16], dim=1)
                clean_latent_indices = torch.cat([clean_latent_indices_pre, clean_latent_indices_post], dim=1)
            else:  # F1 model
                # F1 model uses a different indices approach
                # latent_window_sizeが4.5の場合は特別に5を使用
                effective_window_size = 5 if latent_window_size == 4.5 else int(latent_window_size)
                indices = torch.arange(0, sum([1, 16, 2, 1, latent_window_size])).unsqueeze(0)
                clean_latent_indices_start, clean_latent_4x_indices, clean_latent_2x_indices, clean_latent_1x_indices, latent_indices = indices.split([1, 16, 2, 1, latent_window_size], dim=1)
                clean_latent_indices = torch.cat([clean_latent_indices_start, clean_latent_1x_indices], dim=1)
                
                print(f"F1 model indices: clean_latent_indices shape={clean_latent_indices.shape}, latent_indices shape={latent_indices.shape}")

            if model_type == "Original":
                clean_latents_pre = start_latent.to(history_latents)
                clean_latents_post, clean_latents_2x, clean_latents_4x = history_latents[:, :, :1 + 2 + 16, :, :].split([1, 2, 16], dim=2)
                clean_latents = torch.cat([clean_latents_pre, clean_latents_post], dim=2)
            else:  # F1 model
                # For F1, we take the last frames for clean latents
                clean_latents_4x, clean_latents_2x, clean_latents_1x = history_latents[:, :, -sum([16, 2, 1]):, :, :].split([16, 2, 1], dim=2)
                # For F1, we prepend the start latent to clean_latents_1x
                clean_latents = torch.cat([start_latent.to(history_latents), clean_latents_1x], dim=2)
                
                # Print debug info for F1 model
                print(f"F1 model section {section_idx+1}/{total_latent_sections}, latent_padding={latent_padding}")

            if not high_vram:
                # Unload VAE etc. before loading transformer
                unload_complete_models(vae, text_encoder, text_encoder_2, image_encoder)
                move_model_to_device_with_memory_preservation(current_transformer, target_device=gpu, preserved_memory_gb=gpu_memory_preservation)
                if selected_loras:
                    move_lora_adapters_to_device(current_transformer, gpu)

            if use_teacache:
                current_transformer.initialize_teacache(enable_teacache=True, num_steps=steps)
            else:
                current_transformer.initialize_teacache(enable_teacache=False)

            generated_latents = sample_hunyuan(
                transformer=current_transformer,
                sampler='unipc',
                width=width,
                height=height,
                frames=num_frames,
                real_guidance_scale=cfg,
                distilled_guidance_scale=gs,
                guidance_rescale=rs,
                num_inference_steps=steps,
                generator=rnd,
                prompt_embeds=llama_vec,
                prompt_embeds_mask=llama_attention_mask,
                prompt_poolers=clip_l_pooler,
                negative_prompt_embeds=llama_vec_n,
                negative_prompt_embeds_mask=llama_attention_mask_n,
                negative_prompt_poolers=clip_l_pooler_n,
                device=gpu,
                dtype=torch.bfloat16,
                image_embeddings=image_encoder_last_hidden_state,
                latent_indices=latent_indices,
                clean_latents=clean_latents,
                clean_latent_indices=clean_latent_indices,
                clean_latents_2x=clean_latents_2x,
                clean_latent_2x_indices=clean_latent_2x_indices,
                clean_latents_4x=clean_latents_4x,
                clean_latent_4x_indices=clean_latent_4x_indices,
                callback=callback,
            )

            total_generated_latent_frames += int(generated_latents.shape[2])
            if model_type == "Original":
                history_latents = torch.cat([generated_latents.to(history_latents), history_latents], dim=2)
            else:  # F1 model
                # For F1, we append new frames to the end
                history_latents = torch.cat([history_latents, generated_latents.to(history_latents)], dim=2)

            if not high_vram:
                if selected_loras:
                    move_lora_adapters_to_device(current_transformer, cpu)
                offload_model_from_device_for_memory_preservation(current_transformer, target_device=gpu, preserved_memory_gb=8)
                load_model_as_complete(vae, target_device=gpu)

            if model_type == "Original":
                real_history_latents = history_latents[:, :, :total_generated_latent_frames, :, :]
            else:  # F1 model
                # For F1, we take frames from the end
                real_history_latents = history_latents[:, :, -total_generated_latent_frames:, :, :]

            if history_pixels is None:
                history_pixels = vae_decode(real_history_latents, vae).cpu()
            else:
                section_latent_frames = (latent_window_size * 2 + 1) if is_last_section else (latent_window_size * 2)
                overlapped_frames = latent_window_size * 4 - 3

                if model_type == "Original":
                    current_pixels = vae_decode(real_history_latents[:, :, :section_latent_frames], vae).cpu()
                    history_pixels = soft_append_bcthw(current_pixels, history_pixels, overlapped_frames)
                else:  # F1 model
                    # For F1, we take frames from the end
                    print(f"F1 model section {section_idx+1}/{total_latent_sections}, section_latent_frames={section_latent_frames}")
                    print(f"F1 model real_history_latents shape: {real_history_latents.shape}, taking last {section_latent_frames} frames")
                    
                    # Get the frames from the end of real_history_latents
                    current_pixels = vae_decode(real_history_latents[:, :, -section_latent_frames:], vae).cpu()
                    
                    print(f"F1 model current_pixels shape: {current_pixels.shape}, history_pixels shape: {history_pixels.shape if history_pixels is not None else 'None'}")
                    
                    # For F1 model, history_pixels is first, current_pixels is second
                    history_pixels = soft_append_bcthw(history_pixels, current_pixels, overlapped_frames)
                    
                    print(f"F1 model after append, history_pixels shape: {history_pixels.shape}")

            if not high_vram:
                unload_complete_models()

            output_filename = os.path.join(output_dir, f'{job_id}_{total_generated_latent_frames}.mp4')
            save_bcthw_as_mp4(history_pixels, output_filename, fps=30, crf=mp4_crf)
            print(f'Decoded. Current latent shape {real_history_latents.shape}; pixel shape {history_pixels.shape}')
            stream_to_use.output_queue.push(('file', output_filename))

            if is_last_section:
                break

            section_idx += 1  # PROMPT BLENDING: increment section index

        # ADDED: Unload all LoRAs after generation completed
        if selected_loras:
            print("Unloading all LoRAs after generation completed")
            current_transformer = lora_utils.unload_all_loras(current_transformer)
            verify_lora_state(current_transformer, "After generation completed")
            import gc
            gc.collect()
            if torch.cuda.is_available():
                torch.cuda.empty_cache()

    except:
        traceback.print_exc()
        # ADDED: Unload all LoRAs after error
        if current_transformer is not None and selected_loras:
            print("Unloading all LoRAs after error")
            current_transformer = lora_utils.unload_all_loras(current_transformer)
            verify_lora_state(current_transformer, "After error")
            import gc
            gc.collect()
            if torch.cuda.is_available():
                torch.cuda.empty_cache()
                
        stream_to_use.output_queue.push(('error', f"Error during generation: {traceback.format_exc()}"))
        if not high_vram:
            # Ensure all models including the potentially active transformer are unloaded on error
            unload_complete_models(
                text_encoder, text_encoder_2, image_encoder, vae, current_transformer
            )

    if clean_up_videos:
        try:
            video_files = [
                f for f in os.listdir(output_dir)
                if f.startswith(f"{job_id}_") and f.endswith(".mp4")
            ]
            print(f"Video files found for cleanup: {video_files}")
            if video_files:
                def get_frame_count(filename):
                    try:
                        # Handles filenames like jobid_123.mp4
                        return int(filename.replace(f"{job_id}_", "").replace(".mp4", ""))
                    except Exception:
                        return -1
                video_files_sorted = sorted(video_files, key=get_frame_count)
                print(f"Sorted video files: {video_files_sorted}")
                final_video = video_files_sorted[-1]
                for vf in video_files_sorted[:-1]:
                    full_path = os.path.join(output_dir, vf)
                    try:
                        os.remove(full_path)
                        print(f"Deleted intermediate video: {full_path}")
                    except Exception as e:
                        print(f"Failed to delete {full_path}: {e}")
        except Exception as e:
            print(f"Error during video cleanup: {e}")

    # ADDED: Final verification of LoRA state
    verify_lora_state(current_transformer, "Worker end")

    stream_to_use.output_queue.push(('end', None))
    return



# Set the worker function for the job queue
job_queue.set_worker_function(worker)


def process(
        model_type,
        input_image,
        prompt_text,
        n_prompt,
        seed, 
        total_second_length, 
        latent_window_size, 
        steps, 
        cfg, 
        gs, 
        rs, 
        gpu_memory_preservation, 
        use_teacache, 
        mp4_crf, 
        save_metadata,
        blend_sections, 
        latent_type,
        clean_up_videos,
        selected_loras,
        resolutionW,
        resolutionH,
        lora_loaded_names,
        *lora_values
    ):
    
    # Create a blank black image if no 
    # Create a default image based on the selected latent_type
    if input_image is None:
        default_height, default_width = resolutionH, resolutionW
        if latent_type == "White":
            # Create a white image
            input_image = np.ones((default_height, default_width, 3), dtype=np.uint8) * 255
            print("No input image provided. Using a blank white image.")

        elif latent_type == "Noise":
            # Create a noise image
            input_image = np.random.randint(0, 256, (default_height, default_width, 3), dtype=np.uint8)
            print("No input image provided. Using a random noise image.")

        elif latent_type == "Green Screen":
            # Create a green screen image with standard chroma key green (0, 177, 64)
            input_image = np.zeros((default_height, default_width, 3), dtype=np.uint8)
            input_image[:, :, 1] = 177  # Green channel
            input_image[:, :, 2] = 64   # Blue channel
            # Red channel remains 0
            print("No input image provided. Using a standard chroma key green screen.")

        else:  # Default to "Black" or any other value
            # Create a black image
            input_image = np.zeros((default_height, default_width, 3), dtype=np.uint8)
            print(f"No input image provided. Using a blank black image (latent_type: {latent_type}).")

    
    # Create job parameters
    job_params = {
        'model_type': model_type,
        'input_image': input_image.copy(),  # Make a copy to avoid reference issues
        'prompt_text': prompt_text,
        'n_prompt': n_prompt,
        'seed': seed,
        'total_second_length': total_second_length,
        'latent_window_size': latent_window_size,
        'latent_type': latent_type,
        'steps': steps,
        'cfg': cfg,
        'gs': gs,
        'rs': rs,
        'blend_sections': blend_sections,
        'gpu_memory_preservation': gpu_memory_preservation,
        'use_teacache': use_teacache,
        'mp4_crf': mp4_crf,
        'save_metadata': save_metadata,
        'selected_loras': selected_loras,
        'clean_up_videos': clean_up_videos,
        'output_dir': settings.get("output_dir"),
        'metadata_dir': settings.get("metadata_dir"),
        'resolutionW': resolutionW, # Add resolution parameter
        'resolutionH': resolutionH,
        'lora_loaded_names': lora_loaded_names
    }
    
    # Add LoRA values if provided - extract them from the tuple
    if lora_values:
        # Convert tuple to list
        lora_values_list = list(lora_values)
        job_params['lora_values'] = lora_values_list
    
    # Add job to queue
    job_id = job_queue.add_job(job_params)
    print(f"Added job {job_id} to queue")
    
    queue_status = update_queue_status()
    # Return immediately after adding to queue
    return None, job_id, None, '', f'Job added to queue. Job ID: {job_id}', gr.update(interactive=True), gr.update(interactive=True)



def end_process():
    """Cancel the current running job and update the queue status"""
    print("Cancelling current job")
    with job_queue.lock:
        if job_queue.current_job:
            job_id = job_queue.current_job.id
            print(f"Cancelling job {job_id}")

            # Send the end signal to the job's stream
            if job_queue.current_job.stream:
                job_queue.current_job.stream.input_queue.push('end')
                
            # Mark the job as cancelled
            job_queue.current_job.status = JobStatus.CANCELLED
            job_queue.current_job.completed_at = time.time()  # Set completion time
    
    # Force an update to the queue status
    return update_queue_status()


def update_queue_status():
    """Update queue status and refresh job positions"""
    jobs = job_queue.get_all_jobs()
    for job in jobs:
        if job.status == JobStatus.PENDING:
            job.queue_position = job_queue.get_queue_position(job.id)
    
    # Make sure to update current running job info
    if job_queue.current_job:
        # Make sure the running job is showing status = RUNNING
        job_queue.current_job.status = JobStatus.RUNNING
    
    return format_queue_status(jobs)


def monitor_job(job_id):
    """
    Monitor a specific job and update the UI with the latest video segment as soon as it's available.
    """
    if not job_id:
        yield None, None, None, '', 'No job ID provided', gr.update(interactive=True), gr.update(interactive=True)
        return

    last_video = None  # Track the last video file shown

    while True:
        job = job_queue.get_job(job_id)
        if not job:
            yield None, job_id, None, '', 'Job not found', gr.update(interactive=True), gr.update(interactive=True)
            return

        # If a new video file is available, yield it immediately
        if job.result and job.result != last_video:
            last_video = job.result
            # You can also update preview/progress here if desired
            yield last_video, job_id, gr.update(visible=True), '', '', gr.update(interactive=True), gr.update(interactive=True)

        # Handle job status and progress
        if job.status == JobStatus.PENDING:
            position = job_queue.get_queue_position(job_id)
            yield last_video, job_id, gr.update(visible=True), '', f'Waiting in queue. Position: {position}', gr.update(interactive=True), gr.update(interactive=True)

        elif job.status == JobStatus.RUNNING:
            if job.progress_data and 'preview' in job.progress_data:
                preview = job.progress_data.get('preview')
                desc = job.progress_data.get('desc', '')
                html = job.progress_data.get('html', '')
                yield last_video, job_id, gr.update(visible=True, value=preview), desc, html, gr.update(interactive=True), gr.update(interactive=True)
            else:
                yield last_video, job_id, gr.update(visible=True), '', 'Processing...', gr.update(interactive=True), gr.update(interactive=True)

        elif job.status == JobStatus.COMPLETED:
            # Show the final video
            yield last_video, job_id, gr.update(visible=True), '', '', gr.update(interactive=True), gr.update(interactive=True)
            break

        elif job.status == JobStatus.FAILED:
            yield last_video, job_id, gr.update(visible=True), '', f'Error: {job.error}', gr.update(interactive=True), gr.update(interactive=True)
            break

        elif job.status == JobStatus.CANCELLED:
            yield last_video, job_id, gr.update(visible=True), '', 'Job cancelled', gr.update(interactive=True), gr.update(interactive=True)
            break

        # Wait a bit before checking again
        time.sleep(0.5)


# Set Gradio temporary directory from settings
os.environ["GRADIO_TEMP_DIR"] = settings.get("gradio_temp_dir")

# Create the interface
interface = create_interface(
    process_fn=process,
    monitor_fn=monitor_job,
    end_process_fn=end_process,
    update_queue_status_fn=update_queue_status,
    load_lora_file_fn=load_lora_file,
    job_queue=job_queue,
    settings=settings,
    lora_names=lora_names # Explicitly pass the found LoRA names
)

# Launch the interface
interface.launch(
    server_name=args.server,
    server_port=args.port,
    share=args.share,
    inbrowser=args.inbrowser
)
=======
from diffusers_helper.hf_login import login

import json
import os
import time
import argparse
import traceback
import einops
import numpy as np
import torch

os.environ['HF_HOME'] = os.path.abspath(os.path.realpath(os.path.join(os.path.dirname(__file__), './hf_download')))

import gradio as gr
from PIL import Image
from PIL.PngImagePlugin import PngInfo
from diffusers import AutoencoderKLHunyuanVideo
from transformers import LlamaModel, CLIPTextModel, LlamaTokenizerFast, CLIPTokenizer
from diffusers_helper.hunyuan import encode_prompt_conds, vae_decode, vae_encode, vae_decode_fake
from diffusers_helper.utils import save_bcthw_as_mp4, crop_or_pad_yield_mask, soft_append_bcthw, resize_and_center_crop, generate_timestamp
from diffusers_helper.models.hunyuan_video_packed import HunyuanVideoTransformer3DModelPacked
from diffusers_helper.pipelines.k_diffusion_hunyuan import sample_hunyuan
from diffusers_helper.memory import cpu, gpu, get_cuda_free_memory_gb, move_model_to_device_with_memory_preservation, offload_model_from_device_for_memory_preservation, fake_diffusers_current_device, DynamicSwapInstaller, unload_complete_models, load_model_as_complete
from diffusers_helper.thread_utils import AsyncStream
from diffusers_helper.gradio.progress_bar import make_progress_bar_html
from transformers import SiglipImageProcessor, SiglipVisionModel
from diffusers_helper.clip_vision import hf_clip_vision_encode
from diffusers_helper.bucket_tools import find_nearest_bucket
from diffusers_helper import lora_utils
from diffusers_helper.lora_utils import load_lora, unload_all_loras

# Import from modules
from modules.video_queue import VideoJobQueue, JobStatus
from modules.prompt_handler import parse_timestamped_prompt
from modules.interface import create_interface, format_queue_status
from modules.settings import Settings

# ADDED: Debug function to verify LoRA state
def verify_lora_state(transformer, label=""):
    """Debug function to verify the state of LoRAs in a transformer model"""
    if transformer is None:
        print(f"[{label}] Transformer is None, cannot verify LoRA state")
        return
        
    has_loras = False
    if hasattr(transformer, 'peft_config'):
        adapter_names = list(transformer.peft_config.keys()) if transformer.peft_config else []
        if adapter_names:
            has_loras = True
            print(f"[{label}] Transformer has LoRAs: {', '.join(adapter_names)}")
        else:
            print(f"[{label}] Transformer has no LoRAs in peft_config")
    else:
        print(f"[{label}] Transformer has no peft_config attribute")
        
    # Check for any LoRA modules
    for name, module in transformer.named_modules():
        if hasattr(module, 'lora_A') and module.lora_A:
            has_loras = True
            # print(f"[{label}] Found lora_A in module {name}")
        if hasattr(module, 'lora_B') and module.lora_B:
            has_loras = True
            # print(f"[{label}] Found lora_B in module {name}")
            
    if not has_loras:
        print(f"[{label}] No LoRA components found in transformer")


parser = argparse.ArgumentParser()
parser.add_argument('--share', action='store_true')
parser.add_argument("--server", type=str, default='0.0.0.0')
parser.add_argument("--port", type=int, required=False)
parser.add_argument("--inbrowser", action='store_true')
parser.add_argument("--lora", type=str, default=None, help="Lora path (comma separated for multiple)")
args = parser.parse_args()

print(args)

free_mem_gb = get_cuda_free_memory_gb(gpu)
high_vram = free_mem_gb > 60

print(f'Free VRAM {free_mem_gb} GB')
print(f'High-VRAM Mode: {high_vram}')

# Load models
text_encoder = LlamaModel.from_pretrained("hunyuanvideo-community/HunyuanVideo", subfolder='text_encoder', torch_dtype=torch.float16).cpu()
text_encoder_2 = CLIPTextModel.from_pretrained("hunyuanvideo-community/HunyuanVideo", subfolder='text_encoder_2', torch_dtype=torch.float16).cpu()
tokenizer = LlamaTokenizerFast.from_pretrained("hunyuanvideo-community/HunyuanVideo", subfolder='tokenizer')
tokenizer_2 = CLIPTokenizer.from_pretrained("hunyuanvideo-community/HunyuanVideo", subfolder='tokenizer_2')
vae = AutoencoderKLHunyuanVideo.from_pretrained("hunyuanvideo-community/HunyuanVideo", subfolder='vae', torch_dtype=torch.float16).cpu()

feature_extractor = SiglipImageProcessor.from_pretrained("lllyasviel/flux_redux_bfl", subfolder='feature_extractor')
image_encoder = SiglipVisionModel.from_pretrained("lllyasviel/flux_redux_bfl", subfolder='image_encoder', torch_dtype=torch.float16).cpu()

# Initialize transformer placeholders
transformer_original = None
transformer_f1 = None
current_transformer = None # Will hold the currently active model

# Load models based on VRAM availability later
 
# Configure models
vae.eval()
text_encoder.eval()
text_encoder_2.eval()
image_encoder.eval()

if not high_vram:
   vae.enable_slicing()
   vae.enable_tiling()


vae.to(dtype=torch.float16)
image_encoder.to(dtype=torch.float16)
text_encoder.to(dtype=torch.float16)
text_encoder_2.to(dtype=torch.float16)

vae.requires_grad_(False)
text_encoder.requires_grad_(False)
text_encoder_2.requires_grad_(False)
image_encoder.requires_grad_(False)

# Create lora directory if it doesn't exist
lora_dir = os.path.join(os.path.dirname(__file__), 'loras')
os.makedirs(lora_dir, exist_ok=True)

# Initialize LoRA support - moved scanning after settings load
lora_names = []
lora_values = [] # This seems unused for population, might be related to weights later

script_dir = os.path.dirname(os.path.abspath(__file__))

# Define default LoRA folder path relative to the script directory (used if setting is missing)
default_lora_folder = os.path.join(script_dir, "loras")
os.makedirs(default_lora_folder, exist_ok=True) # Ensure default exists

if not high_vram:
    # DynamicSwapInstaller is same as huggingface's enable_sequential_offload but 3x faster
    DynamicSwapInstaller.install_model(text_encoder, device=gpu)
else:
    text_encoder.to(gpu)
    text_encoder_2.to(gpu)
    image_encoder.to(gpu)
    vae.to(gpu)

stream = AsyncStream()

outputs_folder = './outputs/'
os.makedirs(outputs_folder, exist_ok=True)

# Initialize settings
settings = Settings()

# --- Populate LoRA names AFTER settings are loaded ---
lora_folder_from_settings = settings.get("lora_dir", default_lora_folder) # Use setting, fallback to default
print(f"Scanning for LoRAs in: {lora_folder_from_settings}")
if os.path.isdir(lora_folder_from_settings):
    try:
        lora_files = [f for f in os.listdir(lora_folder_from_settings)
                     if f.endswith('.safetensors') or f.endswith('.pt')]
        for lora_file in lora_files:
            lora_names.append(lora_file.split('.')[0]) # Get name without extension
        print(f"Found LoRAs: {lora_names}")
    except Exception as e:
        print(f"Error scanning LoRA directory '{lora_folder_from_settings}': {e}")
else:
    print(f"LoRA directory not found: {lora_folder_from_settings}")
# --- End LoRA population ---


# Create job queue
job_queue = VideoJobQueue()


def move_lora_adapters_to_device(model, target_device):
    """
    Move all LoRA adapters in a model to the specified device.
    This handles the PEFT implementation of LoRA.
    """
    print(f"Moving all LoRA adapters to {target_device}")
    
    # First, find all modules with LoRA adapters
    lora_modules = []
    for name, module in model.named_modules():
        if hasattr(module, 'active_adapter') and hasattr(module, 'lora_A') and hasattr(module, 'lora_B'):
            lora_modules.append((name, module))
    
    # Now move all LoRA components to the target device
    for name, module in lora_modules:
        # Get the active adapter name
        active_adapter = module.active_adapter
        
        # Move the LoRA layers to the target device
        if active_adapter is not None:
            if isinstance(module.lora_A, torch.nn.ModuleDict):
                # Handle ModuleDict case (PEFT implementation)
                for adapter_name in list(module.lora_A.keys()):
                    # Move lora_A
                    if adapter_name in module.lora_A:
                        module.lora_A[adapter_name] = module.lora_A[adapter_name].to(target_device)
                    
                    # Move lora_B
                    if adapter_name in module.lora_B:
                        module.lora_B[adapter_name] = module.lora_B[adapter_name].to(target_device)
                    
                    # Move scaling
                    if hasattr(module, 'scaling') and isinstance(module.scaling, dict) and adapter_name in module.scaling:
                        if isinstance(module.scaling[adapter_name], torch.Tensor):
                            module.scaling[adapter_name] = module.scaling[adapter_name].to(target_device)
            else:
                # Handle direct attribute case
                if hasattr(module, 'lora_A') and module.lora_A is not None:
                    module.lora_A = module.lora_A.to(target_device)
                if hasattr(module, 'lora_B') and module.lora_B is not None:
                    module.lora_B = module.lora_B.to(target_device)
                if hasattr(module, 'scaling') and module.scaling is not None:
                    if isinstance(module.scaling, torch.Tensor):
                        module.scaling = module.scaling.to(target_device)
    
    print(f"Moved all LoRA adapters to {target_device}")
    return model


# Function to load a LoRA file
def load_lora_file(lora_file):
    if not lora_file:
        return None, "No file selected"
    
    try:
        # Get the filename from the path
        _, lora_name = os.path.split(lora_file)
        
        # Copy the file to the lora directory
        lora_dest = os.path.join(lora_dir, lora_name)
        import shutil
        shutil.copy(lora_file, lora_dest)
        
        # Load the LoRA - NOTE: This needs adjustment for multiple transformers
        global current_transformer, lora_names
        if current_transformer is None:
            return None, "Error: No model loaded to apply LoRA to. Generate something first."
        
        # ADDED: Unload any existing LoRAs first
        current_transformer = lora_utils.unload_all_loras(current_transformer)
        
        current_transformer = lora_utils.load_lora(current_transformer, lora_dir, lora_name)
        
        # Add to lora_names if not already there
        lora_base_name = lora_name.split('.')[0]
        if lora_base_name not in lora_names:
            lora_names.append(lora_base_name)
        
        # Get the current device of the transformer
        device = next(current_transformer.parameters()).device
        
        # Move all LoRA adapters to the same device as the base model
        move_lora_adapters_to_device(current_transformer, device)
        
        print(f"Loaded LoRA: {lora_name} to {type(current_transformer).__name__}")
        
        # ADDED: Verify LoRA state after loading
        verify_lora_state(current_transformer, "After loading LoRA file")
        
        return gr.update(choices=lora_names), f"Successfully loaded LoRA: {lora_name}"
    except Exception as e:
        print(f"Error loading LoRA: {e}")
        return None, f"Error loading LoRA: {e}"
        
@torch.no_grad()
def worker(
    model_type,
    input_image,
    prompt_text, 
    n_prompt, 
    seed, 
    total_second_length, 
    latent_window_size,
    steps, 
    cfg, 
    gs, 
    rs, 
    gpu_memory_preservation, 
    use_teacache, 
    mp4_crf, 
    save_metadata, 
    blend_sections, 
    latent_type,
    selected_loras,
    clean_up_videos, 
    has_input_image,
    lora_values=None, 
    job_stream=None,
    output_dir=None,
    metadata_dir=None,
    resolutionW=640,  # Add resolution parameter with default value
    resolutionH=640,
    lora_loaded_names=[]
):
    global transformer_original, transformer_f1, current_transformer, high_vram
    
    # ADDED: Ensure any existing LoRAs are unloaded from the current transformer
    if current_transformer is not None:
        print("Unloading any existing LoRAs before starting new job")
        current_transformer = lora_utils.unload_all_loras(current_transformer)
        import gc
        gc.collect()
        if torch.cuda.is_available():
            torch.cuda.empty_cache()
    
    # ADDED: Verify LoRA state at worker start
    verify_lora_state(current_transformer, "Worker start")
    
    stream_to_use = job_stream if job_stream is not None else stream

    total_latent_sections = (total_second_length * 30) / (latent_window_size * 4)
    total_latent_sections = int(max(round(total_latent_sections), 1))

    # Parse the timestamped prompt with boundary snapping and reversing
    # prompt_text should now be the original string from the job queue
    prompt_sections = parse_timestamped_prompt(prompt_text, total_second_length, latent_window_size, model_type)
    job_id = generate_timestamp()

    stream_to_use.output_queue.push(('progress', (None, '', make_progress_bar_html(0, 'Starting ...'))))

    try:
        if not high_vram:
            # Unload everything *except* the potentially active transformer
            unload_complete_models(text_encoder, text_encoder_2, image_encoder, vae)
            if current_transformer is not None:
                offload_model_from_device_for_memory_preservation(current_transformer, target_device=gpu, preserved_memory_gb=8)

        # --- Model Loading / Switching ---
        print(f"Worker starting for model type: {model_type}")
        target_transformer_model = None
        other_transformer_model = None

        if model_type == "Original":
            if transformer_original is None:
                print("Loading Original Transformer...")
                transformer_original = HunyuanVideoTransformer3DModelPacked.from_pretrained('lllyasviel/FramePackI2V_HY', torch_dtype=torch.bfloat16).cpu()
                transformer_original.eval()
                transformer_original.to(dtype=torch.bfloat16)
                transformer_original.requires_grad_(False)
                if not high_vram:
                    DynamicSwapInstaller.install_model(transformer_original, device=gpu)
                print("Original Transformer Loaded.")
            target_transformer_model = transformer_original
            other_transformer_model = transformer_f1
        elif model_type == "F1":
            if transformer_f1 is None:
                print("Loading F1 Transformer...")
                transformer_f1 = HunyuanVideoTransformer3DModelPacked.from_pretrained('lllyasviel/FramePack_F1_I2V_HY_20250503', torch_dtype=torch.bfloat16).cpu()
                transformer_f1.eval()
                transformer_f1.to(dtype=torch.bfloat16)
                transformer_f1.requires_grad_(False)
                if not high_vram:
                    DynamicSwapInstaller.install_model(transformer_f1, device=gpu)
                print("F1 Transformer Loaded.")
            target_transformer_model = transformer_f1
            other_transformer_model = transformer_original
        else:
            raise ValueError(f"Unknown model_type: {model_type}")

        # Unload the *other* model if it exists and we are in low VRAM mode
        if not high_vram and other_transformer_model is not None:
            print(f"Offloading inactive transformer: {type(other_transformer_model).__name__}")
            offload_model_from_device_for_memory_preservation(other_transformer_model, target_device=gpu, preserved_memory_gb=8)
            # Consider fully unloading if memory pressure is extreme:
            # unload_complete_models(other_transformer_model)
            # if model_type == "Original": transformer_f1 = None
            # else: transformer_original = None

        current_transformer = target_transformer_model # Set the globally accessible current model

        # ADDED: Ensure the target model has no LoRAs loaded
        print(f"Ensuring {model_type} transformer has no LoRAs loaded")
        current_transformer = lora_utils.unload_all_loras(current_transformer)
        verify_lora_state(current_transformer, "After model selection")

        # Ensure the target model is on the correct device if in high VRAM mode
        if high_vram and current_transformer.device != gpu:
            print(f"Moving {model_type} transformer to GPU (High VRAM mode)...")
            current_transformer.to(gpu)

        # Pre-encode all prompts
        stream_to_use.output_queue.push(('progress', (None, '', make_progress_bar_html(0, 'Text encoding all prompts...'))))

        if not high_vram:
            fake_diffusers_current_device(text_encoder, gpu)
            load_model_as_complete(text_encoder_2, target_device=gpu)

        # PROMPT BLENDING: Pre-encode all prompts and store in a list in order
        unique_prompts = []
        for section in prompt_sections:
            if section.prompt not in unique_prompts:
                unique_prompts.append(section.prompt)

        encoded_prompts = {}
        for prompt in unique_prompts:
            llama_vec, clip_l_pooler = encode_prompt_conds(
                prompt, text_encoder, text_encoder_2, tokenizer, tokenizer_2
            )
            llama_vec, llama_attention_mask = crop_or_pad_yield_mask(llama_vec, length=512)
            encoded_prompts[prompt] = (llama_vec, llama_attention_mask, clip_l_pooler)

        # PROMPT BLENDING: Build a list of (start_section_idx, prompt) for each prompt
        prompt_change_indices = []
        last_prompt = None
        for idx, section in enumerate(prompt_sections):
            if section.prompt != last_prompt:
                prompt_change_indices.append((idx, section.prompt))
                last_prompt = section.prompt

        # Encode negative prompt
        if cfg == 1:
            llama_vec_n, llama_attention_mask_n, clip_l_pooler_n = (
                torch.zeros_like(encoded_prompts[prompt_sections[0].prompt][0]),
                torch.zeros_like(encoded_prompts[prompt_sections[0].prompt][1]),
                torch.zeros_like(encoded_prompts[prompt_sections[0].prompt][2])
            )
        else:
            llama_vec_n, clip_l_pooler_n = encode_prompt_conds(
                n_prompt, text_encoder, text_encoder_2, tokenizer, tokenizer_2
            )
            llama_vec_n, llama_attention_mask_n = crop_or_pad_yield_mask(llama_vec_n, length=512)

        # Processing input image
        stream_to_use.output_queue.push(('progress', (None, '', make_progress_bar_html(0, 'Image processing ...'))))

        H, W, _ = input_image.shape
        height, width = find_nearest_bucket(H, W, resolution=resolutionW if has_input_image else (resolutionH+resolutionW)/2)
        input_image_np = resize_and_center_crop(input_image, target_width=width, target_height=height)

        if save_metadata:
            metadata = PngInfo()
            # prompt_text should be a string here now
            metadata.add_text("prompt", prompt_text)
            metadata.add_text("seed", str(seed))
            Image.fromarray(input_image_np).save(os.path.join(metadata_dir, f'{job_id}.png'), pnginfo=metadata)

            metadata_dict = {
                "prompt": prompt_text, # Use the original string
                "seed": seed,
                "total_second_length": total_second_length,
                "steps": steps,
                "cfg": cfg,
                "gs": gs,
                "rs": rs,
                "latent_type" : latent_type,
                "blend_sections": blend_sections,
                "latent_window_size": latent_window_size,
                "mp4_crf": mp4_crf,
                "timestamp": time.time(),
                "resolutionW": resolutionW,  # Add resolution to metadata
                "resolutionH": resolutionH,
                "model_type": model_type  # Add model type to metadata
            }
            # Add LoRA information to metadata if LoRAs are used
            def ensure_list(x):
                if isinstance(x, list):
                    return x
                elif x is None:
                    return []
                else:
                    return [x]

            selected_loras = ensure_list(selected_loras)
            lora_values = ensure_list(lora_values)

            if selected_loras and len(selected_loras) > 0:
                lora_data = {}
                for lora_name in selected_loras:
                    try:
                        idx = lora_loaded_names.index(lora_name)
                        weight = lora_values[idx] if lora_values and idx < len(lora_values) else 1.0
                        if isinstance(weight, list):
                            weight_value = weight[0] if weight and len(weight) > 0 else 1.0
                        else:
                            weight_value = weight
                        lora_data[lora_name] = float(weight_value)
                    except ValueError:
                        lora_data[lora_name] = 1.0
                metadata_dict["loras"] = lora_data

            with open(os.path.join(metadata_dir, f'{job_id}.json'), 'w') as f:
                json.dump(metadata_dict, f, indent=2)
        else:
            Image.fromarray(input_image_np).save(os.path.join(metadata_dir, f'{job_id}.png'))

        input_image_pt = torch.from_numpy(input_image_np).float() / 127.5 - 1
        input_image_pt = input_image_pt.permute(2, 0, 1)[None, :, None]

        # VAE encoding
        stream_to_use.output_queue.push(('progress', (None, '', make_progress_bar_html(0, 'VAE encoding ...'))))

        if not high_vram:
            load_model_as_complete(vae, target_device=gpu)

        start_latent = vae_encode(input_image_pt, vae)

        # CLIP Vision
        stream_to_use.output_queue.push(('progress', (None, '', make_progress_bar_html(0, 'CLIP Vision encoding ...'))))

        if not high_vram:
            load_model_as_complete(image_encoder, target_device=gpu)

        image_encoder_output = hf_clip_vision_encode(input_image_np, feature_extractor, image_encoder)
        image_encoder_last_hidden_state = image_encoder_output.last_hidden_state

        # Dtype
        for prompt_key in encoded_prompts:
            llama_vec, llama_attention_mask, clip_l_pooler = encoded_prompts[prompt_key]
            llama_vec = llama_vec.to(current_transformer.dtype)
            clip_l_pooler = clip_l_pooler.to(current_transformer.dtype)
            encoded_prompts[prompt_key] = (llama_vec, llama_attention_mask, clip_l_pooler)

        llama_vec_n = llama_vec_n.to(current_transformer.dtype)
        clip_l_pooler_n = clip_l_pooler_n.to(current_transformer.dtype)
        image_encoder_last_hidden_state = image_encoder_last_hidden_state.to(current_transformer.dtype)

        # Sampling
        stream_to_use.output_queue.push(('progress', (None, '', make_progress_bar_html(0, 'Start sampling ...'))))

        rnd = torch.Generator("cpu").manual_seed(seed)
        num_frames = latent_window_size * 4 - 3

        if model_type == "Original":
            history_latents = torch.zeros(size=(1, 16, 1 + 2 + 16, height // 8, width // 8), dtype=torch.float32).cpu()
        else:  # F1 model
            # F1モードでは初期フレームを用意
            history_latents = torch.zeros(size=(1, 16, 16 + 2 + 1, height // 8, width // 8), dtype=torch.float32).cpu()
            # 開始フレームをhistory_latentsに追加
            history_latents = torch.cat([history_latents, start_latent.to(history_latents)], dim=2)
            total_generated_latent_frames = 1  # 最初のフレームを含むので1から開始

        history_pixels = None
        if model_type == "Original":
            total_generated_latent_frames = 0
            # Original model uses reversed latent paddings
            latent_paddings = reversed(range(total_latent_sections))
            if total_latent_sections > 4:
                latent_paddings = [3] + [2] * (total_latent_sections - 3) + [1, 0]
        else:  # F1 model
            # F1 model doesn't use latent paddings in the same way
            # We'll use a fixed approach with just 0 for last section and 1 for others
            latent_paddings = [1] * (total_latent_sections - 1) + [0]

        # PROMPT BLENDING: Track section index
        section_idx = 0

        # ADDED: Completely unload all loras from the current transformer
        current_transformer = lora_utils.unload_all_loras(current_transformer)
        verify_lora_state(current_transformer, "Before loading LoRAs")

        # --- LoRA loading and scaling ---
        if selected_loras:
            for lora_name in selected_loras:
                idx = lora_loaded_names.index(lora_name)
                lora_file = None
                for ext in [".safetensors", ".pt"]:
                    # Find any file that starts with the lora_name and ends with the extension
                    matching_files = [f for f in os.listdir(lora_folder_from_settings) 
                                   if f.startswith(lora_name) and f.endswith(ext)]
                    if matching_files:
                        lora_file = matching_files[0]  # Use the first matching file
                        break
                if lora_file:
                    print(f"Loading LoRA {lora_file} to {model_type} model")
                    current_transformer = lora_utils.load_lora(current_transformer, lora_folder_from_settings, lora_file)
                    # Set LoRA strength if provided
                    if lora_values and idx < len(lora_values):
                        lora_strength = float(lora_values[idx])
                        print(f"Setting LoRA {lora_name} strength to {lora_strength}")
                        # Set scaling for this LoRA by iterating through modules
                        for name, module in current_transformer.named_modules():
                            if hasattr(module, 'scaling'):
                                if isinstance(module.scaling, dict):
                                    # Handle ModuleDict case (PEFT implementation)
                                    if lora_name in module.scaling:
                                        if isinstance(module.scaling[lora_name], torch.Tensor):
                                            module.scaling[lora_name] = torch.tensor(
                                                lora_strength, device=module.scaling[lora_name].device
                                            )
                                        else:
                                            module.scaling[lora_name] = lora_strength
                                else:
                                    # Handle direct attribute case for scaling if needed
                                    if isinstance(module.scaling, torch.Tensor):
                                        module.scaling = torch.tensor(
                                            lora_strength, device=module.scaling.device
                                        )
                                    else:
                                        module.scaling = lora_strength
                else:
                    print(f"LoRA file for {lora_name} not found!")
            
            # ADDED: Verify LoRA state after loading
            verify_lora_state(current_transformer, "After loading LoRAs")

        # --- Callback for progress ---
        def callback(d):
            preview = d['denoised']
            preview = vae_decode_fake(preview)
            preview = (preview * 255.0).detach().cpu().numpy().clip(0, 255).astype(np.uint8)
            preview = einops.rearrange(preview, 'b c t h w -> (b h) (t w) c')

            if stream_to_use.input_queue.top() == 'end':
                stream_to_use.output_queue.push(('end', None))
                raise KeyboardInterrupt('User ends the task.')

            current_step = d['i'] + 1
            percentage = int(100.0 * current_step / steps)
            current_pos = (total_generated_latent_frames * 4 - 3) / 30
            original_pos = total_second_length - current_pos
            if current_pos < 0: current_pos = 0
            if original_pos < 0: original_pos = 0

            hint = f'Sampling {current_step}/{steps}'
            if model_type == "Original":
                desc = f'Total generated frames: {int(max(0, total_generated_latent_frames * 4 - 3))}, ' \
                       f'Video length: {max(0, (total_generated_latent_frames * 4 - 3) / 30):.2f} seconds (FPS-30). ' \
                       f'Current position: {current_pos:.2f}s (original: {original_pos:.2f}s). ' \
                       f'using prompt: {current_prompt[:256]}...'
            else:  # F1 model
                desc = f'Total generated frames: {int(max(0, total_generated_latent_frames * 4 - 3))}, ' \
                       f'Video length: {max(0, (total_generated_latent_frames * 4 - 3) / 30):.2f} seconds (FPS-30). ' \
                       f'Current position: {current_pos:.2f}s. ' \
                       f'using prompt: {current_prompt[:256]}...'

            progress_data = {
                'preview': preview,
                'desc': desc,
                'html': make_progress_bar_html(percentage, hint)
            }
            if job_stream is not None:
                job = job_queue.get_job(job_id)
                if job:
                    job.progress_data = progress_data

            stream_to_use.output_queue.push(('progress', (preview, desc, make_progress_bar_html(percentage, hint))))

        # --- Main generation loop ---
        for latent_padding in latent_paddings:
            is_last_section = latent_padding == 0
            latent_padding_size = latent_padding * latent_window_size

            if stream_to_use.input_queue.top() == 'end':
                stream_to_use.output_queue.push(('end', None))
                return

            current_time_position = (total_generated_latent_frames * 4 - 3) / 30  # in seconds
            if current_time_position < 0:
                current_time_position = 0.01

            # Find the appropriate prompt for this section
            current_prompt = prompt_sections[0].prompt  # Default to first prompt
            for section in prompt_sections:
                if section.start_time <= current_time_position and (section.end_time is None or current_time_position < section.end_time):
                    current_prompt = section.prompt
                    break

            # PROMPT BLENDING: Find if we're in a blend window
            blend_alpha = None
            prev_prompt = current_prompt
            next_prompt = current_prompt

            # Only try to blend if we have prompt change indices and multiple sections
            if prompt_change_indices and len(prompt_sections) > 1:
                for i, (change_idx, prompt) in enumerate(prompt_change_indices):
                    if section_idx < change_idx:
                        prev_prompt = prompt_change_indices[i - 1][1] if i > 0 else prompt
                        next_prompt = prompt
                        blend_start = change_idx
                        blend_end = change_idx + blend_sections
                        if section_idx >= change_idx and section_idx < blend_end:
                            blend_alpha = (section_idx - change_idx + 1) / blend_sections
                        break
                    elif section_idx == change_idx:
                        # At the exact change, start blending
                        if i > 0:
                            prev_prompt = prompt_change_indices[i - 1][1]
                            next_prompt = prompt
                            blend_alpha = 1.0 / blend_sections
                        else:
                            prev_prompt = prompt
                            next_prompt = prompt
                            blend_alpha = None
                        break
                else:
                    # After last change, no blending
                    prev_prompt = current_prompt
                    next_prompt = current_prompt
                    blend_alpha = None

            # Get the encoded prompt for this section
            if blend_alpha is not None and prev_prompt != next_prompt:
                # Blend embeddings
                prev_llama_vec, prev_llama_attention_mask, prev_clip_l_pooler = encoded_prompts[prev_prompt]
                next_llama_vec, next_llama_attention_mask, next_clip_l_pooler = encoded_prompts[next_prompt]
                llama_vec = (1 - blend_alpha) * prev_llama_vec + blend_alpha * next_llama_vec
                llama_attention_mask = prev_llama_attention_mask  # usually same
                clip_l_pooler = (1 - blend_alpha) * prev_clip_l_pooler + blend_alpha * next_clip_l_pooler
                print(f"Blending prompts: '{prev_prompt[:30]}...' -> '{next_prompt[:30]}...', alpha={blend_alpha:.2f}")
            else:
                llama_vec, llama_attention_mask, clip_l_pooler = encoded_prompts[current_prompt]

            original_time_position = total_second_length - current_time_position
            if original_time_position < 0:
                original_time_position = 0

            print(f'latent_padding_size = {latent_padding_size}, is_last_section = {is_last_section}, '
                  f'time position: {current_time_position:.2f}s (original: {original_time_position:.2f}s), '
                  f'using prompt: {current_prompt[:60]}...')

            if model_type == "Original":
                # Original model uses the standard indices approach
                indices = torch.arange(0, sum([1, latent_padding_size, latent_window_size, 1, 2, 16])).unsqueeze(0)
                clean_latent_indices_pre, blank_indices, latent_indices, clean_latent_indices_post, clean_latent_2x_indices, clean_latent_4x_indices = indices.split([1, latent_padding_size, latent_window_size, 1, 2, 16], dim=1)
                clean_latent_indices = torch.cat([clean_latent_indices_pre, clean_latent_indices_post], dim=1)
            else:  # F1 model
                # F1 model uses a different indices approach
                # latent_window_sizeが4.5の場合は特別に5を使用
                effective_window_size = 5 if latent_window_size == 4.5 else int(latent_window_size)
                indices = torch.arange(0, sum([1, 16, 2, 1, latent_window_size])).unsqueeze(0)
                clean_latent_indices_start, clean_latent_4x_indices, clean_latent_2x_indices, clean_latent_1x_indices, latent_indices = indices.split([1, 16, 2, 1, latent_window_size], dim=1)
                clean_latent_indices = torch.cat([clean_latent_indices_start, clean_latent_1x_indices], dim=1)
                
                print(f"F1 model indices: clean_latent_indices shape={clean_latent_indices.shape}, latent_indices shape={latent_indices.shape}")

            if model_type == "Original":
                clean_latents_pre = start_latent.to(history_latents)
                clean_latents_post, clean_latents_2x, clean_latents_4x = history_latents[:, :, :1 + 2 + 16, :, :].split([1, 2, 16], dim=2)
                clean_latents = torch.cat([clean_latents_pre, clean_latents_post], dim=2)
            else:  # F1 model
                # For F1, we take the last frames for clean latents
                clean_latents_4x, clean_latents_2x, clean_latents_1x = history_latents[:, :, -sum([16, 2, 1]):, :, :].split([16, 2, 1], dim=2)
                # For F1, we prepend the start latent to clean_latents_1x
                clean_latents = torch.cat([start_latent.to(history_latents), clean_latents_1x], dim=2)
                
                # Print debug info for F1 model
                print(f"F1 model section {section_idx+1}/{total_latent_sections}, latent_padding={latent_padding}")

            if not high_vram:
                # Unload VAE etc. before loading transformer
                unload_complete_models(vae, text_encoder, text_encoder_2, image_encoder)
                move_model_to_device_with_memory_preservation(current_transformer, target_device=gpu, preserved_memory_gb=gpu_memory_preservation)
                if selected_loras:
                    move_lora_adapters_to_device(current_transformer, gpu)

            if use_teacache:
                current_transformer.initialize_teacache(enable_teacache=True, num_steps=steps)
            else:
                current_transformer.initialize_teacache(enable_teacache=False)

            generated_latents = sample_hunyuan(
                transformer=current_transformer,
                sampler='unipc',
                width=width,
                height=height,
                frames=num_frames,
                real_guidance_scale=cfg,
                distilled_guidance_scale=gs,
                guidance_rescale=rs,
                num_inference_steps=steps,
                generator=rnd,
                prompt_embeds=llama_vec,
                prompt_embeds_mask=llama_attention_mask,
                prompt_poolers=clip_l_pooler,
                negative_prompt_embeds=llama_vec_n,
                negative_prompt_embeds_mask=llama_attention_mask_n,
                negative_prompt_poolers=clip_l_pooler_n,
                device=gpu,
                dtype=torch.bfloat16,
                image_embeddings=image_encoder_last_hidden_state,
                latent_indices=latent_indices,
                clean_latents=clean_latents,
                clean_latent_indices=clean_latent_indices,
                clean_latents_2x=clean_latents_2x,
                clean_latent_2x_indices=clean_latent_2x_indices,
                clean_latents_4x=clean_latents_4x,
                clean_latent_4x_indices=clean_latent_4x_indices,
                callback=callback,
            )

            total_generated_latent_frames += int(generated_latents.shape[2])
            if model_type == "Original":
                history_latents = torch.cat([generated_latents.to(history_latents), history_latents], dim=2)
            else:  # F1 model
                # For F1, we append new frames to the end
                history_latents = torch.cat([history_latents, generated_latents.to(history_latents)], dim=2)

            if not high_vram:
                if selected_loras:
                    move_lora_adapters_to_device(current_transformer, cpu)
                offload_model_from_device_for_memory_preservation(current_transformer, target_device=gpu, preserved_memory_gb=8)
                load_model_as_complete(vae, target_device=gpu)

            if model_type == "Original":
                real_history_latents = history_latents[:, :, :total_generated_latent_frames, :, :]
            else:  # F1 model
                # For F1, we take frames from the end
                real_history_latents = history_latents[:, :, -total_generated_latent_frames:, :, :]

            if history_pixels is None:
                history_pixels = vae_decode(real_history_latents, vae).cpu()
            else:
                section_latent_frames = (latent_window_size * 2 + 1) if is_last_section else (latent_window_size * 2)
                overlapped_frames = latent_window_size * 4 - 3

                if model_type == "Original":
                    current_pixels = vae_decode(real_history_latents[:, :, :section_latent_frames], vae).cpu()
                    history_pixels = soft_append_bcthw(current_pixels, history_pixels, overlapped_frames)
                else:  # F1 model
                    # For F1, we take frames from the end
                    print(f"F1 model section {section_idx+1}/{total_latent_sections}, section_latent_frames={section_latent_frames}")
                    print(f"F1 model real_history_latents shape: {real_history_latents.shape}, taking last {section_latent_frames} frames")
                    
                    # Get the frames from the end of real_history_latents
                    current_pixels = vae_decode(real_history_latents[:, :, -section_latent_frames:], vae).cpu()
                    
                    print(f"F1 model current_pixels shape: {current_pixels.shape}, history_pixels shape: {history_pixels.shape if history_pixels is not None else 'None'}")
                    
                    # For F1 model, history_pixels is first, current_pixels is second
                    history_pixels = soft_append_bcthw(history_pixels, current_pixels, overlapped_frames)
                    
                    print(f"F1 model after append, history_pixels shape: {history_pixels.shape}")

            if not high_vram:
                unload_complete_models()

            output_filename = os.path.join(output_dir, f'{job_id}_{total_generated_latent_frames}.mp4')
            save_bcthw_as_mp4(history_pixels, output_filename, fps=30, crf=mp4_crf)
            print(f'Decoded. Current latent shape {real_history_latents.shape}; pixel shape {history_pixels.shape}')
            stream_to_use.output_queue.push(('file', output_filename))

            if is_last_section:
                break

            section_idx += 1  # PROMPT BLENDING: increment section index

        # ADDED: Unload all LoRAs after generation completed
        if selected_loras:
            print("Unloading all LoRAs after generation completed")
            current_transformer = lora_utils.unload_all_loras(current_transformer)
            verify_lora_state(current_transformer, "After generation completed")
            import gc
            gc.collect()
            if torch.cuda.is_available():
                torch.cuda.empty_cache()

    except:
        traceback.print_exc()
        # ADDED: Unload all LoRAs after error
        if current_transformer is not None and selected_loras:
            print("Unloading all LoRAs after error")
            current_transformer = lora_utils.unload_all_loras(current_transformer)
            verify_lora_state(current_transformer, "After error")
            import gc
            gc.collect()
            if torch.cuda.is_available():
                torch.cuda.empty_cache()
                
        stream_to_use.output_queue.push(('error', f"Error during generation: {traceback.format_exc()}"))
        if not high_vram:
            # Ensure all models including the potentially active transformer are unloaded on error
            unload_complete_models(
                text_encoder, text_encoder_2, image_encoder, vae, current_transformer
            )

    if clean_up_videos:
        try:
            video_files = [
                f for f in os.listdir(output_dir)
                if f.startswith(f"{job_id}_") and f.endswith(".mp4")
            ]
            print(f"Video files found for cleanup: {video_files}")
            if video_files:
                def get_frame_count(filename):
                    try:
                        # Handles filenames like jobid_123.mp4
                        return int(filename.replace(f"{job_id}_", "").replace(".mp4", ""))
                    except Exception:
                        return -1
                video_files_sorted = sorted(video_files, key=get_frame_count)
                print(f"Sorted video files: {video_files_sorted}")
                final_video = video_files_sorted[-1]
                for vf in video_files_sorted[:-1]:
                    full_path = os.path.join(output_dir, vf)
                    try:
                        os.remove(full_path)
                        print(f"Deleted intermediate video: {full_path}")
                    except Exception as e:
                        print(f"Failed to delete {full_path}: {e}")
        except Exception as e:
            print(f"Error during video cleanup: {e}")

    # ADDED: Final verification of LoRA state
    verify_lora_state(current_transformer, "Worker end")

    stream_to_use.output_queue.push(('end', None))
    return



# Set the worker function for the job queue
job_queue.set_worker_function(worker)


def process(
        model_type,
        input_image,
        prompt_text,
        n_prompt,
        seed, 
        total_second_length, 
        latent_window_size, 
        steps, 
        cfg, 
        gs, 
        rs, 
        gpu_memory_preservation, 
        use_teacache, 
        mp4_crf, 
        save_metadata,
        blend_sections, 
        latent_type,
        clean_up_videos,
        selected_loras,
        resolutionW,
        resolutionH,
        lora_loaded_names,
        *lora_values
    ):
    
    # Create a blank black image if no 
    # Create a default image based on the selected latent_type
    has_input_image = True
    if input_image is None:
        has_input_image = False
        default_height, default_width = resolutionH, resolutionW
        if latent_type == "White":
            # Create a white image
            input_image = np.ones((default_height, default_width, 3), dtype=np.uint8) * 255
            print("No input image provided. Using a blank white image.")

        elif latent_type == "Noise":
            # Create a noise image
            input_image = np.random.randint(0, 256, (default_height, default_width, 3), dtype=np.uint8)
            print("No input image provided. Using a random noise image.")

        elif latent_type == "Green Screen":
            # Create a green screen image with standard chroma key green (0, 177, 64)
            input_image = np.zeros((default_height, default_width, 3), dtype=np.uint8)
            input_image[:, :, 1] = 177  # Green channel
            input_image[:, :, 2] = 64   # Blue channel
            # Red channel remains 0
            print("No input image provided. Using a standard chroma key green screen.")

        else:  # Default to "Black" or any other value
            # Create a black image
            input_image = np.zeros((default_height, default_width, 3), dtype=np.uint8)
            print(f"No input image provided. Using a blank black image (latent_type: {latent_type}).")

    
    # Create job parameters
    job_params = {
        'model_type': model_type,
        'input_image': input_image.copy(),  # Make a copy to avoid reference issues
        'prompt_text': prompt_text,
        'n_prompt': n_prompt,
        'seed': seed,
        'total_second_length': total_second_length,
        'latent_window_size': latent_window_size,
        'latent_type': latent_type,
        'steps': steps,
        'cfg': cfg,
        'gs': gs,
        'rs': rs,
        'blend_sections': blend_sections,
        'gpu_memory_preservation': gpu_memory_preservation,
        'use_teacache': use_teacache,
        'mp4_crf': mp4_crf,
        'save_metadata': save_metadata,
        'selected_loras': selected_loras,
        'clean_up_videos': clean_up_videos,
        'has_input_image': has_input_image,
        'output_dir': settings.get("output_dir"),
        'metadata_dir': settings.get("metadata_dir"),
        'resolutionW': resolutionW, # Add resolution parameter
        'resolutionH': resolutionH,
        'lora_loaded_names': lora_loaded_names
    }
    
    # Add LoRA values if provided - extract them from the tuple
    if lora_values:
        # Convert tuple to list
        lora_values_list = list(lora_values)
        job_params['lora_values'] = lora_values_list
    
    # Add job to queue
    job_id = job_queue.add_job(job_params)
    print(f"Added job {job_id} to queue")
    
    queue_status = update_queue_status()
    # Return immediately after adding to queue
    return None, job_id, None, '', f'Job added to queue. Job ID: {job_id}', gr.update(interactive=True), gr.update(interactive=True)



def end_process():
    """Cancel the current running job and update the queue status"""
    print("Cancelling current job")
    with job_queue.lock:
        if job_queue.current_job:
            job_id = job_queue.current_job.id
            print(f"Cancelling job {job_id}")

            # Send the end signal to the job's stream
            if job_queue.current_job.stream:
                job_queue.current_job.stream.input_queue.push('end')
                
            # Mark the job as cancelled
            job_queue.current_job.status = JobStatus.CANCELLED
            job_queue.current_job.completed_at = time.time()  # Set completion time
    
    # Force an update to the queue status
    return update_queue_status()


def update_queue_status():
    """Update queue status and refresh job positions"""
    jobs = job_queue.get_all_jobs()
    for job in jobs:
        if job.status == JobStatus.PENDING:
            job.queue_position = job_queue.get_queue_position(job.id)
    
    # Make sure to update current running job info
    if job_queue.current_job:
        # Make sure the running job is showing status = RUNNING
        job_queue.current_job.status = JobStatus.RUNNING
    
    return format_queue_status(jobs)


def monitor_job(job_id):
    """
    Monitor a specific job and update the UI with the latest video segment as soon as it's available.
    """
    if not job_id:
        yield None, None, None, '', 'No job ID provided', gr.update(interactive=True), gr.update(interactive=True)
        return

    last_video = None  # Track the last video file shown

    while True:
        job = job_queue.get_job(job_id)
        if not job:
            yield None, job_id, None, '', 'Job not found', gr.update(interactive=True), gr.update(interactive=True)
            return

        # If a new video file is available, yield it immediately
        if job.result and job.result != last_video:
            last_video = job.result
            # You can also update preview/progress here if desired
            yield last_video, job_id, gr.update(visible=True), '', '', gr.update(interactive=True), gr.update(interactive=True)

        # Handle job status and progress
        if job.status == JobStatus.PENDING:
            position = job_queue.get_queue_position(job_id)
            yield last_video, job_id, gr.update(visible=True), '', f'Waiting in queue. Position: {position}', gr.update(interactive=True), gr.update(interactive=True)

        elif job.status == JobStatus.RUNNING:
            if job.progress_data and 'preview' in job.progress_data:
                preview = job.progress_data.get('preview')
                desc = job.progress_data.get('desc', '')
                html = job.progress_data.get('html', '')
                yield last_video, job_id, gr.update(visible=True, value=preview), desc, html, gr.update(interactive=True), gr.update(interactive=True)
            else:
                yield last_video, job_id, gr.update(visible=True), '', 'Processing...', gr.update(interactive=True), gr.update(interactive=True)

        elif job.status == JobStatus.COMPLETED:
            # Show the final video
            yield last_video, job_id, gr.update(visible=True), '', '', gr.update(interactive=True), gr.update(interactive=True)
            break

        elif job.status == JobStatus.FAILED:
            yield last_video, job_id, gr.update(visible=True), '', f'Error: {job.error}', gr.update(interactive=True), gr.update(interactive=True)
            break

        elif job.status == JobStatus.CANCELLED:
            yield last_video, job_id, gr.update(visible=True), '', 'Job cancelled', gr.update(interactive=True), gr.update(interactive=True)
            break

        # Wait a bit before checking again
        time.sleep(0.5)


# Set Gradio temporary directory from settings
os.environ["GRADIO_TEMP_DIR"] = settings.get("gradio_temp_dir")

# Create the interface
interface = create_interface(
    process_fn=process,
    monitor_fn=monitor_job,
    end_process_fn=end_process,
    update_queue_status_fn=update_queue_status,
    load_lora_file_fn=load_lora_file,
    job_queue=job_queue,
    settings=settings,
    lora_names=lora_names # Explicitly pass the found LoRA names
)

# Launch the interface
interface.launch(
    server_name=args.server,
    server_port=args.port,
    share=args.share,
    inbrowser=args.inbrowser
)
>>>>>>> 6c817460
<|MERGE_RESOLUTION|>--- conflicted
+++ resolved
@@ -1,4 +1,3 @@
-<<<<<<< HEAD
 from diffusers_helper.hf_login import login
 
 import json
@@ -320,6 +319,7 @@
     latent_type,
     selected_loras,
     clean_up_videos, 
+    has_input_image,
     lora_values=None, 
     job_stream=None,
     output_dir=None,
@@ -464,8 +464,8 @@
         # Processing input image
         stream_to_use.output_queue.push(('progress', (None, '', make_progress_bar_html(0, 'Image processing ...'))))
 
-        H, W, C = input_image.shape
-        height, width = find_nearest_bucket(H, W, resolution=resolutionW)
+        H, W, _ = input_image.shape
+        height, width = find_nearest_bucket(H, W, resolution=resolutionW if has_input_image else (resolutionH+resolutionW)/2)
         input_image_np = resize_and_center_crop(input_image, target_width=width, target_height=height)
 
         if save_metadata:
@@ -999,1123 +999,6 @@
     
     # Create a blank black image if no 
     # Create a default image based on the selected latent_type
-    if input_image is None:
-        default_height, default_width = resolutionH, resolutionW
-        if latent_type == "White":
-            # Create a white image
-            input_image = np.ones((default_height, default_width, 3), dtype=np.uint8) * 255
-            print("No input image provided. Using a blank white image.")
-
-        elif latent_type == "Noise":
-            # Create a noise image
-            input_image = np.random.randint(0, 256, (default_height, default_width, 3), dtype=np.uint8)
-            print("No input image provided. Using a random noise image.")
-
-        elif latent_type == "Green Screen":
-            # Create a green screen image with standard chroma key green (0, 177, 64)
-            input_image = np.zeros((default_height, default_width, 3), dtype=np.uint8)
-            input_image[:, :, 1] = 177  # Green channel
-            input_image[:, :, 2] = 64   # Blue channel
-            # Red channel remains 0
-            print("No input image provided. Using a standard chroma key green screen.")
-
-        else:  # Default to "Black" or any other value
-            # Create a black image
-            input_image = np.zeros((default_height, default_width, 3), dtype=np.uint8)
-            print(f"No input image provided. Using a blank black image (latent_type: {latent_type}).")
-
-    
-    # Create job parameters
-    job_params = {
-        'model_type': model_type,
-        'input_image': input_image.copy(),  # Make a copy to avoid reference issues
-        'prompt_text': prompt_text,
-        'n_prompt': n_prompt,
-        'seed': seed,
-        'total_second_length': total_second_length,
-        'latent_window_size': latent_window_size,
-        'latent_type': latent_type,
-        'steps': steps,
-        'cfg': cfg,
-        'gs': gs,
-        'rs': rs,
-        'blend_sections': blend_sections,
-        'gpu_memory_preservation': gpu_memory_preservation,
-        'use_teacache': use_teacache,
-        'mp4_crf': mp4_crf,
-        'save_metadata': save_metadata,
-        'selected_loras': selected_loras,
-        'clean_up_videos': clean_up_videos,
-        'output_dir': settings.get("output_dir"),
-        'metadata_dir': settings.get("metadata_dir"),
-        'resolutionW': resolutionW, # Add resolution parameter
-        'resolutionH': resolutionH,
-        'lora_loaded_names': lora_loaded_names
-    }
-    
-    # Add LoRA values if provided - extract them from the tuple
-    if lora_values:
-        # Convert tuple to list
-        lora_values_list = list(lora_values)
-        job_params['lora_values'] = lora_values_list
-    
-    # Add job to queue
-    job_id = job_queue.add_job(job_params)
-    print(f"Added job {job_id} to queue")
-    
-    queue_status = update_queue_status()
-    # Return immediately after adding to queue
-    return None, job_id, None, '', f'Job added to queue. Job ID: {job_id}', gr.update(interactive=True), gr.update(interactive=True)
-
-
-
-def end_process():
-    """Cancel the current running job and update the queue status"""
-    print("Cancelling current job")
-    with job_queue.lock:
-        if job_queue.current_job:
-            job_id = job_queue.current_job.id
-            print(f"Cancelling job {job_id}")
-
-            # Send the end signal to the job's stream
-            if job_queue.current_job.stream:
-                job_queue.current_job.stream.input_queue.push('end')
-                
-            # Mark the job as cancelled
-            job_queue.current_job.status = JobStatus.CANCELLED
-            job_queue.current_job.completed_at = time.time()  # Set completion time
-    
-    # Force an update to the queue status
-    return update_queue_status()
-
-
-def update_queue_status():
-    """Update queue status and refresh job positions"""
-    jobs = job_queue.get_all_jobs()
-    for job in jobs:
-        if job.status == JobStatus.PENDING:
-            job.queue_position = job_queue.get_queue_position(job.id)
-    
-    # Make sure to update current running job info
-    if job_queue.current_job:
-        # Make sure the running job is showing status = RUNNING
-        job_queue.current_job.status = JobStatus.RUNNING
-    
-    return format_queue_status(jobs)
-
-
-def monitor_job(job_id):
-    """
-    Monitor a specific job and update the UI with the latest video segment as soon as it's available.
-    """
-    if not job_id:
-        yield None, None, None, '', 'No job ID provided', gr.update(interactive=True), gr.update(interactive=True)
-        return
-
-    last_video = None  # Track the last video file shown
-
-    while True:
-        job = job_queue.get_job(job_id)
-        if not job:
-            yield None, job_id, None, '', 'Job not found', gr.update(interactive=True), gr.update(interactive=True)
-            return
-
-        # If a new video file is available, yield it immediately
-        if job.result and job.result != last_video:
-            last_video = job.result
-            # You can also update preview/progress here if desired
-            yield last_video, job_id, gr.update(visible=True), '', '', gr.update(interactive=True), gr.update(interactive=True)
-
-        # Handle job status and progress
-        if job.status == JobStatus.PENDING:
-            position = job_queue.get_queue_position(job_id)
-            yield last_video, job_id, gr.update(visible=True), '', f'Waiting in queue. Position: {position}', gr.update(interactive=True), gr.update(interactive=True)
-
-        elif job.status == JobStatus.RUNNING:
-            if job.progress_data and 'preview' in job.progress_data:
-                preview = job.progress_data.get('preview')
-                desc = job.progress_data.get('desc', '')
-                html = job.progress_data.get('html', '')
-                yield last_video, job_id, gr.update(visible=True, value=preview), desc, html, gr.update(interactive=True), gr.update(interactive=True)
-            else:
-                yield last_video, job_id, gr.update(visible=True), '', 'Processing...', gr.update(interactive=True), gr.update(interactive=True)
-
-        elif job.status == JobStatus.COMPLETED:
-            # Show the final video
-            yield last_video, job_id, gr.update(visible=True), '', '', gr.update(interactive=True), gr.update(interactive=True)
-            break
-
-        elif job.status == JobStatus.FAILED:
-            yield last_video, job_id, gr.update(visible=True), '', f'Error: {job.error}', gr.update(interactive=True), gr.update(interactive=True)
-            break
-
-        elif job.status == JobStatus.CANCELLED:
-            yield last_video, job_id, gr.update(visible=True), '', 'Job cancelled', gr.update(interactive=True), gr.update(interactive=True)
-            break
-
-        # Wait a bit before checking again
-        time.sleep(0.5)
-
-
-# Set Gradio temporary directory from settings
-os.environ["GRADIO_TEMP_DIR"] = settings.get("gradio_temp_dir")
-
-# Create the interface
-interface = create_interface(
-    process_fn=process,
-    monitor_fn=monitor_job,
-    end_process_fn=end_process,
-    update_queue_status_fn=update_queue_status,
-    load_lora_file_fn=load_lora_file,
-    job_queue=job_queue,
-    settings=settings,
-    lora_names=lora_names # Explicitly pass the found LoRA names
-)
-
-# Launch the interface
-interface.launch(
-    server_name=args.server,
-    server_port=args.port,
-    share=args.share,
-    inbrowser=args.inbrowser
-)
-=======
-from diffusers_helper.hf_login import login
-
-import json
-import os
-import time
-import argparse
-import traceback
-import einops
-import numpy as np
-import torch
-
-os.environ['HF_HOME'] = os.path.abspath(os.path.realpath(os.path.join(os.path.dirname(__file__), './hf_download')))
-
-import gradio as gr
-from PIL import Image
-from PIL.PngImagePlugin import PngInfo
-from diffusers import AutoencoderKLHunyuanVideo
-from transformers import LlamaModel, CLIPTextModel, LlamaTokenizerFast, CLIPTokenizer
-from diffusers_helper.hunyuan import encode_prompt_conds, vae_decode, vae_encode, vae_decode_fake
-from diffusers_helper.utils import save_bcthw_as_mp4, crop_or_pad_yield_mask, soft_append_bcthw, resize_and_center_crop, generate_timestamp
-from diffusers_helper.models.hunyuan_video_packed import HunyuanVideoTransformer3DModelPacked
-from diffusers_helper.pipelines.k_diffusion_hunyuan import sample_hunyuan
-from diffusers_helper.memory import cpu, gpu, get_cuda_free_memory_gb, move_model_to_device_with_memory_preservation, offload_model_from_device_for_memory_preservation, fake_diffusers_current_device, DynamicSwapInstaller, unload_complete_models, load_model_as_complete
-from diffusers_helper.thread_utils import AsyncStream
-from diffusers_helper.gradio.progress_bar import make_progress_bar_html
-from transformers import SiglipImageProcessor, SiglipVisionModel
-from diffusers_helper.clip_vision import hf_clip_vision_encode
-from diffusers_helper.bucket_tools import find_nearest_bucket
-from diffusers_helper import lora_utils
-from diffusers_helper.lora_utils import load_lora, unload_all_loras
-
-# Import from modules
-from modules.video_queue import VideoJobQueue, JobStatus
-from modules.prompt_handler import parse_timestamped_prompt
-from modules.interface import create_interface, format_queue_status
-from modules.settings import Settings
-
-# ADDED: Debug function to verify LoRA state
-def verify_lora_state(transformer, label=""):
-    """Debug function to verify the state of LoRAs in a transformer model"""
-    if transformer is None:
-        print(f"[{label}] Transformer is None, cannot verify LoRA state")
-        return
-        
-    has_loras = False
-    if hasattr(transformer, 'peft_config'):
-        adapter_names = list(transformer.peft_config.keys()) if transformer.peft_config else []
-        if adapter_names:
-            has_loras = True
-            print(f"[{label}] Transformer has LoRAs: {', '.join(adapter_names)}")
-        else:
-            print(f"[{label}] Transformer has no LoRAs in peft_config")
-    else:
-        print(f"[{label}] Transformer has no peft_config attribute")
-        
-    # Check for any LoRA modules
-    for name, module in transformer.named_modules():
-        if hasattr(module, 'lora_A') and module.lora_A:
-            has_loras = True
-            # print(f"[{label}] Found lora_A in module {name}")
-        if hasattr(module, 'lora_B') and module.lora_B:
-            has_loras = True
-            # print(f"[{label}] Found lora_B in module {name}")
-            
-    if not has_loras:
-        print(f"[{label}] No LoRA components found in transformer")
-
-
-parser = argparse.ArgumentParser()
-parser.add_argument('--share', action='store_true')
-parser.add_argument("--server", type=str, default='0.0.0.0')
-parser.add_argument("--port", type=int, required=False)
-parser.add_argument("--inbrowser", action='store_true')
-parser.add_argument("--lora", type=str, default=None, help="Lora path (comma separated for multiple)")
-args = parser.parse_args()
-
-print(args)
-
-free_mem_gb = get_cuda_free_memory_gb(gpu)
-high_vram = free_mem_gb > 60
-
-print(f'Free VRAM {free_mem_gb} GB')
-print(f'High-VRAM Mode: {high_vram}')
-
-# Load models
-text_encoder = LlamaModel.from_pretrained("hunyuanvideo-community/HunyuanVideo", subfolder='text_encoder', torch_dtype=torch.float16).cpu()
-text_encoder_2 = CLIPTextModel.from_pretrained("hunyuanvideo-community/HunyuanVideo", subfolder='text_encoder_2', torch_dtype=torch.float16).cpu()
-tokenizer = LlamaTokenizerFast.from_pretrained("hunyuanvideo-community/HunyuanVideo", subfolder='tokenizer')
-tokenizer_2 = CLIPTokenizer.from_pretrained("hunyuanvideo-community/HunyuanVideo", subfolder='tokenizer_2')
-vae = AutoencoderKLHunyuanVideo.from_pretrained("hunyuanvideo-community/HunyuanVideo", subfolder='vae', torch_dtype=torch.float16).cpu()
-
-feature_extractor = SiglipImageProcessor.from_pretrained("lllyasviel/flux_redux_bfl", subfolder='feature_extractor')
-image_encoder = SiglipVisionModel.from_pretrained("lllyasviel/flux_redux_bfl", subfolder='image_encoder', torch_dtype=torch.float16).cpu()
-
-# Initialize transformer placeholders
-transformer_original = None
-transformer_f1 = None
-current_transformer = None # Will hold the currently active model
-
-# Load models based on VRAM availability later
- 
-# Configure models
-vae.eval()
-text_encoder.eval()
-text_encoder_2.eval()
-image_encoder.eval()
-
-if not high_vram:
-   vae.enable_slicing()
-   vae.enable_tiling()
-
-
-vae.to(dtype=torch.float16)
-image_encoder.to(dtype=torch.float16)
-text_encoder.to(dtype=torch.float16)
-text_encoder_2.to(dtype=torch.float16)
-
-vae.requires_grad_(False)
-text_encoder.requires_grad_(False)
-text_encoder_2.requires_grad_(False)
-image_encoder.requires_grad_(False)
-
-# Create lora directory if it doesn't exist
-lora_dir = os.path.join(os.path.dirname(__file__), 'loras')
-os.makedirs(lora_dir, exist_ok=True)
-
-# Initialize LoRA support - moved scanning after settings load
-lora_names = []
-lora_values = [] # This seems unused for population, might be related to weights later
-
-script_dir = os.path.dirname(os.path.abspath(__file__))
-
-# Define default LoRA folder path relative to the script directory (used if setting is missing)
-default_lora_folder = os.path.join(script_dir, "loras")
-os.makedirs(default_lora_folder, exist_ok=True) # Ensure default exists
-
-if not high_vram:
-    # DynamicSwapInstaller is same as huggingface's enable_sequential_offload but 3x faster
-    DynamicSwapInstaller.install_model(text_encoder, device=gpu)
-else:
-    text_encoder.to(gpu)
-    text_encoder_2.to(gpu)
-    image_encoder.to(gpu)
-    vae.to(gpu)
-
-stream = AsyncStream()
-
-outputs_folder = './outputs/'
-os.makedirs(outputs_folder, exist_ok=True)
-
-# Initialize settings
-settings = Settings()
-
-# --- Populate LoRA names AFTER settings are loaded ---
-lora_folder_from_settings = settings.get("lora_dir", default_lora_folder) # Use setting, fallback to default
-print(f"Scanning for LoRAs in: {lora_folder_from_settings}")
-if os.path.isdir(lora_folder_from_settings):
-    try:
-        lora_files = [f for f in os.listdir(lora_folder_from_settings)
-                     if f.endswith('.safetensors') or f.endswith('.pt')]
-        for lora_file in lora_files:
-            lora_names.append(lora_file.split('.')[0]) # Get name without extension
-        print(f"Found LoRAs: {lora_names}")
-    except Exception as e:
-        print(f"Error scanning LoRA directory '{lora_folder_from_settings}': {e}")
-else:
-    print(f"LoRA directory not found: {lora_folder_from_settings}")
-# --- End LoRA population ---
-
-
-# Create job queue
-job_queue = VideoJobQueue()
-
-
-def move_lora_adapters_to_device(model, target_device):
-    """
-    Move all LoRA adapters in a model to the specified device.
-    This handles the PEFT implementation of LoRA.
-    """
-    print(f"Moving all LoRA adapters to {target_device}")
-    
-    # First, find all modules with LoRA adapters
-    lora_modules = []
-    for name, module in model.named_modules():
-        if hasattr(module, 'active_adapter') and hasattr(module, 'lora_A') and hasattr(module, 'lora_B'):
-            lora_modules.append((name, module))
-    
-    # Now move all LoRA components to the target device
-    for name, module in lora_modules:
-        # Get the active adapter name
-        active_adapter = module.active_adapter
-        
-        # Move the LoRA layers to the target device
-        if active_adapter is not None:
-            if isinstance(module.lora_A, torch.nn.ModuleDict):
-                # Handle ModuleDict case (PEFT implementation)
-                for adapter_name in list(module.lora_A.keys()):
-                    # Move lora_A
-                    if adapter_name in module.lora_A:
-                        module.lora_A[adapter_name] = module.lora_A[adapter_name].to(target_device)
-                    
-                    # Move lora_B
-                    if adapter_name in module.lora_B:
-                        module.lora_B[adapter_name] = module.lora_B[adapter_name].to(target_device)
-                    
-                    # Move scaling
-                    if hasattr(module, 'scaling') and isinstance(module.scaling, dict) and adapter_name in module.scaling:
-                        if isinstance(module.scaling[adapter_name], torch.Tensor):
-                            module.scaling[adapter_name] = module.scaling[adapter_name].to(target_device)
-            else:
-                # Handle direct attribute case
-                if hasattr(module, 'lora_A') and module.lora_A is not None:
-                    module.lora_A = module.lora_A.to(target_device)
-                if hasattr(module, 'lora_B') and module.lora_B is not None:
-                    module.lora_B = module.lora_B.to(target_device)
-                if hasattr(module, 'scaling') and module.scaling is not None:
-                    if isinstance(module.scaling, torch.Tensor):
-                        module.scaling = module.scaling.to(target_device)
-    
-    print(f"Moved all LoRA adapters to {target_device}")
-    return model
-
-
-# Function to load a LoRA file
-def load_lora_file(lora_file):
-    if not lora_file:
-        return None, "No file selected"
-    
-    try:
-        # Get the filename from the path
-        _, lora_name = os.path.split(lora_file)
-        
-        # Copy the file to the lora directory
-        lora_dest = os.path.join(lora_dir, lora_name)
-        import shutil
-        shutil.copy(lora_file, lora_dest)
-        
-        # Load the LoRA - NOTE: This needs adjustment for multiple transformers
-        global current_transformer, lora_names
-        if current_transformer is None:
-            return None, "Error: No model loaded to apply LoRA to. Generate something first."
-        
-        # ADDED: Unload any existing LoRAs first
-        current_transformer = lora_utils.unload_all_loras(current_transformer)
-        
-        current_transformer = lora_utils.load_lora(current_transformer, lora_dir, lora_name)
-        
-        # Add to lora_names if not already there
-        lora_base_name = lora_name.split('.')[0]
-        if lora_base_name not in lora_names:
-            lora_names.append(lora_base_name)
-        
-        # Get the current device of the transformer
-        device = next(current_transformer.parameters()).device
-        
-        # Move all LoRA adapters to the same device as the base model
-        move_lora_adapters_to_device(current_transformer, device)
-        
-        print(f"Loaded LoRA: {lora_name} to {type(current_transformer).__name__}")
-        
-        # ADDED: Verify LoRA state after loading
-        verify_lora_state(current_transformer, "After loading LoRA file")
-        
-        return gr.update(choices=lora_names), f"Successfully loaded LoRA: {lora_name}"
-    except Exception as e:
-        print(f"Error loading LoRA: {e}")
-        return None, f"Error loading LoRA: {e}"
-        
-@torch.no_grad()
-def worker(
-    model_type,
-    input_image,
-    prompt_text, 
-    n_prompt, 
-    seed, 
-    total_second_length, 
-    latent_window_size,
-    steps, 
-    cfg, 
-    gs, 
-    rs, 
-    gpu_memory_preservation, 
-    use_teacache, 
-    mp4_crf, 
-    save_metadata, 
-    blend_sections, 
-    latent_type,
-    selected_loras,
-    clean_up_videos, 
-    has_input_image,
-    lora_values=None, 
-    job_stream=None,
-    output_dir=None,
-    metadata_dir=None,
-    resolutionW=640,  # Add resolution parameter with default value
-    resolutionH=640,
-    lora_loaded_names=[]
-):
-    global transformer_original, transformer_f1, current_transformer, high_vram
-    
-    # ADDED: Ensure any existing LoRAs are unloaded from the current transformer
-    if current_transformer is not None:
-        print("Unloading any existing LoRAs before starting new job")
-        current_transformer = lora_utils.unload_all_loras(current_transformer)
-        import gc
-        gc.collect()
-        if torch.cuda.is_available():
-            torch.cuda.empty_cache()
-    
-    # ADDED: Verify LoRA state at worker start
-    verify_lora_state(current_transformer, "Worker start")
-    
-    stream_to_use = job_stream if job_stream is not None else stream
-
-    total_latent_sections = (total_second_length * 30) / (latent_window_size * 4)
-    total_latent_sections = int(max(round(total_latent_sections), 1))
-
-    # Parse the timestamped prompt with boundary snapping and reversing
-    # prompt_text should now be the original string from the job queue
-    prompt_sections = parse_timestamped_prompt(prompt_text, total_second_length, latent_window_size, model_type)
-    job_id = generate_timestamp()
-
-    stream_to_use.output_queue.push(('progress', (None, '', make_progress_bar_html(0, 'Starting ...'))))
-
-    try:
-        if not high_vram:
-            # Unload everything *except* the potentially active transformer
-            unload_complete_models(text_encoder, text_encoder_2, image_encoder, vae)
-            if current_transformer is not None:
-                offload_model_from_device_for_memory_preservation(current_transformer, target_device=gpu, preserved_memory_gb=8)
-
-        # --- Model Loading / Switching ---
-        print(f"Worker starting for model type: {model_type}")
-        target_transformer_model = None
-        other_transformer_model = None
-
-        if model_type == "Original":
-            if transformer_original is None:
-                print("Loading Original Transformer...")
-                transformer_original = HunyuanVideoTransformer3DModelPacked.from_pretrained('lllyasviel/FramePackI2V_HY', torch_dtype=torch.bfloat16).cpu()
-                transformer_original.eval()
-                transformer_original.to(dtype=torch.bfloat16)
-                transformer_original.requires_grad_(False)
-                if not high_vram:
-                    DynamicSwapInstaller.install_model(transformer_original, device=gpu)
-                print("Original Transformer Loaded.")
-            target_transformer_model = transformer_original
-            other_transformer_model = transformer_f1
-        elif model_type == "F1":
-            if transformer_f1 is None:
-                print("Loading F1 Transformer...")
-                transformer_f1 = HunyuanVideoTransformer3DModelPacked.from_pretrained('lllyasviel/FramePack_F1_I2V_HY_20250503', torch_dtype=torch.bfloat16).cpu()
-                transformer_f1.eval()
-                transformer_f1.to(dtype=torch.bfloat16)
-                transformer_f1.requires_grad_(False)
-                if not high_vram:
-                    DynamicSwapInstaller.install_model(transformer_f1, device=gpu)
-                print("F1 Transformer Loaded.")
-            target_transformer_model = transformer_f1
-            other_transformer_model = transformer_original
-        else:
-            raise ValueError(f"Unknown model_type: {model_type}")
-
-        # Unload the *other* model if it exists and we are in low VRAM mode
-        if not high_vram and other_transformer_model is not None:
-            print(f"Offloading inactive transformer: {type(other_transformer_model).__name__}")
-            offload_model_from_device_for_memory_preservation(other_transformer_model, target_device=gpu, preserved_memory_gb=8)
-            # Consider fully unloading if memory pressure is extreme:
-            # unload_complete_models(other_transformer_model)
-            # if model_type == "Original": transformer_f1 = None
-            # else: transformer_original = None
-
-        current_transformer = target_transformer_model # Set the globally accessible current model
-
-        # ADDED: Ensure the target model has no LoRAs loaded
-        print(f"Ensuring {model_type} transformer has no LoRAs loaded")
-        current_transformer = lora_utils.unload_all_loras(current_transformer)
-        verify_lora_state(current_transformer, "After model selection")
-
-        # Ensure the target model is on the correct device if in high VRAM mode
-        if high_vram and current_transformer.device != gpu:
-            print(f"Moving {model_type} transformer to GPU (High VRAM mode)...")
-            current_transformer.to(gpu)
-
-        # Pre-encode all prompts
-        stream_to_use.output_queue.push(('progress', (None, '', make_progress_bar_html(0, 'Text encoding all prompts...'))))
-
-        if not high_vram:
-            fake_diffusers_current_device(text_encoder, gpu)
-            load_model_as_complete(text_encoder_2, target_device=gpu)
-
-        # PROMPT BLENDING: Pre-encode all prompts and store in a list in order
-        unique_prompts = []
-        for section in prompt_sections:
-            if section.prompt not in unique_prompts:
-                unique_prompts.append(section.prompt)
-
-        encoded_prompts = {}
-        for prompt in unique_prompts:
-            llama_vec, clip_l_pooler = encode_prompt_conds(
-                prompt, text_encoder, text_encoder_2, tokenizer, tokenizer_2
-            )
-            llama_vec, llama_attention_mask = crop_or_pad_yield_mask(llama_vec, length=512)
-            encoded_prompts[prompt] = (llama_vec, llama_attention_mask, clip_l_pooler)
-
-        # PROMPT BLENDING: Build a list of (start_section_idx, prompt) for each prompt
-        prompt_change_indices = []
-        last_prompt = None
-        for idx, section in enumerate(prompt_sections):
-            if section.prompt != last_prompt:
-                prompt_change_indices.append((idx, section.prompt))
-                last_prompt = section.prompt
-
-        # Encode negative prompt
-        if cfg == 1:
-            llama_vec_n, llama_attention_mask_n, clip_l_pooler_n = (
-                torch.zeros_like(encoded_prompts[prompt_sections[0].prompt][0]),
-                torch.zeros_like(encoded_prompts[prompt_sections[0].prompt][1]),
-                torch.zeros_like(encoded_prompts[prompt_sections[0].prompt][2])
-            )
-        else:
-            llama_vec_n, clip_l_pooler_n = encode_prompt_conds(
-                n_prompt, text_encoder, text_encoder_2, tokenizer, tokenizer_2
-            )
-            llama_vec_n, llama_attention_mask_n = crop_or_pad_yield_mask(llama_vec_n, length=512)
-
-        # Processing input image
-        stream_to_use.output_queue.push(('progress', (None, '', make_progress_bar_html(0, 'Image processing ...'))))
-
-        H, W, _ = input_image.shape
-        height, width = find_nearest_bucket(H, W, resolution=resolutionW if has_input_image else (resolutionH+resolutionW)/2)
-        input_image_np = resize_and_center_crop(input_image, target_width=width, target_height=height)
-
-        if save_metadata:
-            metadata = PngInfo()
-            # prompt_text should be a string here now
-            metadata.add_text("prompt", prompt_text)
-            metadata.add_text("seed", str(seed))
-            Image.fromarray(input_image_np).save(os.path.join(metadata_dir, f'{job_id}.png'), pnginfo=metadata)
-
-            metadata_dict = {
-                "prompt": prompt_text, # Use the original string
-                "seed": seed,
-                "total_second_length": total_second_length,
-                "steps": steps,
-                "cfg": cfg,
-                "gs": gs,
-                "rs": rs,
-                "latent_type" : latent_type,
-                "blend_sections": blend_sections,
-                "latent_window_size": latent_window_size,
-                "mp4_crf": mp4_crf,
-                "timestamp": time.time(),
-                "resolutionW": resolutionW,  # Add resolution to metadata
-                "resolutionH": resolutionH,
-                "model_type": model_type  # Add model type to metadata
-            }
-            # Add LoRA information to metadata if LoRAs are used
-            def ensure_list(x):
-                if isinstance(x, list):
-                    return x
-                elif x is None:
-                    return []
-                else:
-                    return [x]
-
-            selected_loras = ensure_list(selected_loras)
-            lora_values = ensure_list(lora_values)
-
-            if selected_loras and len(selected_loras) > 0:
-                lora_data = {}
-                for lora_name in selected_loras:
-                    try:
-                        idx = lora_loaded_names.index(lora_name)
-                        weight = lora_values[idx] if lora_values and idx < len(lora_values) else 1.0
-                        if isinstance(weight, list):
-                            weight_value = weight[0] if weight and len(weight) > 0 else 1.0
-                        else:
-                            weight_value = weight
-                        lora_data[lora_name] = float(weight_value)
-                    except ValueError:
-                        lora_data[lora_name] = 1.0
-                metadata_dict["loras"] = lora_data
-
-            with open(os.path.join(metadata_dir, f'{job_id}.json'), 'w') as f:
-                json.dump(metadata_dict, f, indent=2)
-        else:
-            Image.fromarray(input_image_np).save(os.path.join(metadata_dir, f'{job_id}.png'))
-
-        input_image_pt = torch.from_numpy(input_image_np).float() / 127.5 - 1
-        input_image_pt = input_image_pt.permute(2, 0, 1)[None, :, None]
-
-        # VAE encoding
-        stream_to_use.output_queue.push(('progress', (None, '', make_progress_bar_html(0, 'VAE encoding ...'))))
-
-        if not high_vram:
-            load_model_as_complete(vae, target_device=gpu)
-
-        start_latent = vae_encode(input_image_pt, vae)
-
-        # CLIP Vision
-        stream_to_use.output_queue.push(('progress', (None, '', make_progress_bar_html(0, 'CLIP Vision encoding ...'))))
-
-        if not high_vram:
-            load_model_as_complete(image_encoder, target_device=gpu)
-
-        image_encoder_output = hf_clip_vision_encode(input_image_np, feature_extractor, image_encoder)
-        image_encoder_last_hidden_state = image_encoder_output.last_hidden_state
-
-        # Dtype
-        for prompt_key in encoded_prompts:
-            llama_vec, llama_attention_mask, clip_l_pooler = encoded_prompts[prompt_key]
-            llama_vec = llama_vec.to(current_transformer.dtype)
-            clip_l_pooler = clip_l_pooler.to(current_transformer.dtype)
-            encoded_prompts[prompt_key] = (llama_vec, llama_attention_mask, clip_l_pooler)
-
-        llama_vec_n = llama_vec_n.to(current_transformer.dtype)
-        clip_l_pooler_n = clip_l_pooler_n.to(current_transformer.dtype)
-        image_encoder_last_hidden_state = image_encoder_last_hidden_state.to(current_transformer.dtype)
-
-        # Sampling
-        stream_to_use.output_queue.push(('progress', (None, '', make_progress_bar_html(0, 'Start sampling ...'))))
-
-        rnd = torch.Generator("cpu").manual_seed(seed)
-        num_frames = latent_window_size * 4 - 3
-
-        if model_type == "Original":
-            history_latents = torch.zeros(size=(1, 16, 1 + 2 + 16, height // 8, width // 8), dtype=torch.float32).cpu()
-        else:  # F1 model
-            # F1モードでは初期フレームを用意
-            history_latents = torch.zeros(size=(1, 16, 16 + 2 + 1, height // 8, width // 8), dtype=torch.float32).cpu()
-            # 開始フレームをhistory_latentsに追加
-            history_latents = torch.cat([history_latents, start_latent.to(history_latents)], dim=2)
-            total_generated_latent_frames = 1  # 最初のフレームを含むので1から開始
-
-        history_pixels = None
-        if model_type == "Original":
-            total_generated_latent_frames = 0
-            # Original model uses reversed latent paddings
-            latent_paddings = reversed(range(total_latent_sections))
-            if total_latent_sections > 4:
-                latent_paddings = [3] + [2] * (total_latent_sections - 3) + [1, 0]
-        else:  # F1 model
-            # F1 model doesn't use latent paddings in the same way
-            # We'll use a fixed approach with just 0 for last section and 1 for others
-            latent_paddings = [1] * (total_latent_sections - 1) + [0]
-
-        # PROMPT BLENDING: Track section index
-        section_idx = 0
-
-        # ADDED: Completely unload all loras from the current transformer
-        current_transformer = lora_utils.unload_all_loras(current_transformer)
-        verify_lora_state(current_transformer, "Before loading LoRAs")
-
-        # --- LoRA loading and scaling ---
-        if selected_loras:
-            for lora_name in selected_loras:
-                idx = lora_loaded_names.index(lora_name)
-                lora_file = None
-                for ext in [".safetensors", ".pt"]:
-                    # Find any file that starts with the lora_name and ends with the extension
-                    matching_files = [f for f in os.listdir(lora_folder_from_settings) 
-                                   if f.startswith(lora_name) and f.endswith(ext)]
-                    if matching_files:
-                        lora_file = matching_files[0]  # Use the first matching file
-                        break
-                if lora_file:
-                    print(f"Loading LoRA {lora_file} to {model_type} model")
-                    current_transformer = lora_utils.load_lora(current_transformer, lora_folder_from_settings, lora_file)
-                    # Set LoRA strength if provided
-                    if lora_values and idx < len(lora_values):
-                        lora_strength = float(lora_values[idx])
-                        print(f"Setting LoRA {lora_name} strength to {lora_strength}")
-                        # Set scaling for this LoRA by iterating through modules
-                        for name, module in current_transformer.named_modules():
-                            if hasattr(module, 'scaling'):
-                                if isinstance(module.scaling, dict):
-                                    # Handle ModuleDict case (PEFT implementation)
-                                    if lora_name in module.scaling:
-                                        if isinstance(module.scaling[lora_name], torch.Tensor):
-                                            module.scaling[lora_name] = torch.tensor(
-                                                lora_strength, device=module.scaling[lora_name].device
-                                            )
-                                        else:
-                                            module.scaling[lora_name] = lora_strength
-                                else:
-                                    # Handle direct attribute case for scaling if needed
-                                    if isinstance(module.scaling, torch.Tensor):
-                                        module.scaling = torch.tensor(
-                                            lora_strength, device=module.scaling.device
-                                        )
-                                    else:
-                                        module.scaling = lora_strength
-                else:
-                    print(f"LoRA file for {lora_name} not found!")
-            
-            # ADDED: Verify LoRA state after loading
-            verify_lora_state(current_transformer, "After loading LoRAs")
-
-        # --- Callback for progress ---
-        def callback(d):
-            preview = d['denoised']
-            preview = vae_decode_fake(preview)
-            preview = (preview * 255.0).detach().cpu().numpy().clip(0, 255).astype(np.uint8)
-            preview = einops.rearrange(preview, 'b c t h w -> (b h) (t w) c')
-
-            if stream_to_use.input_queue.top() == 'end':
-                stream_to_use.output_queue.push(('end', None))
-                raise KeyboardInterrupt('User ends the task.')
-
-            current_step = d['i'] + 1
-            percentage = int(100.0 * current_step / steps)
-            current_pos = (total_generated_latent_frames * 4 - 3) / 30
-            original_pos = total_second_length - current_pos
-            if current_pos < 0: current_pos = 0
-            if original_pos < 0: original_pos = 0
-
-            hint = f'Sampling {current_step}/{steps}'
-            if model_type == "Original":
-                desc = f'Total generated frames: {int(max(0, total_generated_latent_frames * 4 - 3))}, ' \
-                       f'Video length: {max(0, (total_generated_latent_frames * 4 - 3) / 30):.2f} seconds (FPS-30). ' \
-                       f'Current position: {current_pos:.2f}s (original: {original_pos:.2f}s). ' \
-                       f'using prompt: {current_prompt[:256]}...'
-            else:  # F1 model
-                desc = f'Total generated frames: {int(max(0, total_generated_latent_frames * 4 - 3))}, ' \
-                       f'Video length: {max(0, (total_generated_latent_frames * 4 - 3) / 30):.2f} seconds (FPS-30). ' \
-                       f'Current position: {current_pos:.2f}s. ' \
-                       f'using prompt: {current_prompt[:256]}...'
-
-            progress_data = {
-                'preview': preview,
-                'desc': desc,
-                'html': make_progress_bar_html(percentage, hint)
-            }
-            if job_stream is not None:
-                job = job_queue.get_job(job_id)
-                if job:
-                    job.progress_data = progress_data
-
-            stream_to_use.output_queue.push(('progress', (preview, desc, make_progress_bar_html(percentage, hint))))
-
-        # --- Main generation loop ---
-        for latent_padding in latent_paddings:
-            is_last_section = latent_padding == 0
-            latent_padding_size = latent_padding * latent_window_size
-
-            if stream_to_use.input_queue.top() == 'end':
-                stream_to_use.output_queue.push(('end', None))
-                return
-
-            current_time_position = (total_generated_latent_frames * 4 - 3) / 30  # in seconds
-            if current_time_position < 0:
-                current_time_position = 0.01
-
-            # Find the appropriate prompt for this section
-            current_prompt = prompt_sections[0].prompt  # Default to first prompt
-            for section in prompt_sections:
-                if section.start_time <= current_time_position and (section.end_time is None or current_time_position < section.end_time):
-                    current_prompt = section.prompt
-                    break
-
-            # PROMPT BLENDING: Find if we're in a blend window
-            blend_alpha = None
-            prev_prompt = current_prompt
-            next_prompt = current_prompt
-
-            # Only try to blend if we have prompt change indices and multiple sections
-            if prompt_change_indices and len(prompt_sections) > 1:
-                for i, (change_idx, prompt) in enumerate(prompt_change_indices):
-                    if section_idx < change_idx:
-                        prev_prompt = prompt_change_indices[i - 1][1] if i > 0 else prompt
-                        next_prompt = prompt
-                        blend_start = change_idx
-                        blend_end = change_idx + blend_sections
-                        if section_idx >= change_idx and section_idx < blend_end:
-                            blend_alpha = (section_idx - change_idx + 1) / blend_sections
-                        break
-                    elif section_idx == change_idx:
-                        # At the exact change, start blending
-                        if i > 0:
-                            prev_prompt = prompt_change_indices[i - 1][1]
-                            next_prompt = prompt
-                            blend_alpha = 1.0 / blend_sections
-                        else:
-                            prev_prompt = prompt
-                            next_prompt = prompt
-                            blend_alpha = None
-                        break
-                else:
-                    # After last change, no blending
-                    prev_prompt = current_prompt
-                    next_prompt = current_prompt
-                    blend_alpha = None
-
-            # Get the encoded prompt for this section
-            if blend_alpha is not None and prev_prompt != next_prompt:
-                # Blend embeddings
-                prev_llama_vec, prev_llama_attention_mask, prev_clip_l_pooler = encoded_prompts[prev_prompt]
-                next_llama_vec, next_llama_attention_mask, next_clip_l_pooler = encoded_prompts[next_prompt]
-                llama_vec = (1 - blend_alpha) * prev_llama_vec + blend_alpha * next_llama_vec
-                llama_attention_mask = prev_llama_attention_mask  # usually same
-                clip_l_pooler = (1 - blend_alpha) * prev_clip_l_pooler + blend_alpha * next_clip_l_pooler
-                print(f"Blending prompts: '{prev_prompt[:30]}...' -> '{next_prompt[:30]}...', alpha={blend_alpha:.2f}")
-            else:
-                llama_vec, llama_attention_mask, clip_l_pooler = encoded_prompts[current_prompt]
-
-            original_time_position = total_second_length - current_time_position
-            if original_time_position < 0:
-                original_time_position = 0
-
-            print(f'latent_padding_size = {latent_padding_size}, is_last_section = {is_last_section}, '
-                  f'time position: {current_time_position:.2f}s (original: {original_time_position:.2f}s), '
-                  f'using prompt: {current_prompt[:60]}...')
-
-            if model_type == "Original":
-                # Original model uses the standard indices approach
-                indices = torch.arange(0, sum([1, latent_padding_size, latent_window_size, 1, 2, 16])).unsqueeze(0)
-                clean_latent_indices_pre, blank_indices, latent_indices, clean_latent_indices_post, clean_latent_2x_indices, clean_latent_4x_indices = indices.split([1, latent_padding_size, latent_window_size, 1, 2, 16], dim=1)
-                clean_latent_indices = torch.cat([clean_latent_indices_pre, clean_latent_indices_post], dim=1)
-            else:  # F1 model
-                # F1 model uses a different indices approach
-                # latent_window_sizeが4.5の場合は特別に5を使用
-                effective_window_size = 5 if latent_window_size == 4.5 else int(latent_window_size)
-                indices = torch.arange(0, sum([1, 16, 2, 1, latent_window_size])).unsqueeze(0)
-                clean_latent_indices_start, clean_latent_4x_indices, clean_latent_2x_indices, clean_latent_1x_indices, latent_indices = indices.split([1, 16, 2, 1, latent_window_size], dim=1)
-                clean_latent_indices = torch.cat([clean_latent_indices_start, clean_latent_1x_indices], dim=1)
-                
-                print(f"F1 model indices: clean_latent_indices shape={clean_latent_indices.shape}, latent_indices shape={latent_indices.shape}")
-
-            if model_type == "Original":
-                clean_latents_pre = start_latent.to(history_latents)
-                clean_latents_post, clean_latents_2x, clean_latents_4x = history_latents[:, :, :1 + 2 + 16, :, :].split([1, 2, 16], dim=2)
-                clean_latents = torch.cat([clean_latents_pre, clean_latents_post], dim=2)
-            else:  # F1 model
-                # For F1, we take the last frames for clean latents
-                clean_latents_4x, clean_latents_2x, clean_latents_1x = history_latents[:, :, -sum([16, 2, 1]):, :, :].split([16, 2, 1], dim=2)
-                # For F1, we prepend the start latent to clean_latents_1x
-                clean_latents = torch.cat([start_latent.to(history_latents), clean_latents_1x], dim=2)
-                
-                # Print debug info for F1 model
-                print(f"F1 model section {section_idx+1}/{total_latent_sections}, latent_padding={latent_padding}")
-
-            if not high_vram:
-                # Unload VAE etc. before loading transformer
-                unload_complete_models(vae, text_encoder, text_encoder_2, image_encoder)
-                move_model_to_device_with_memory_preservation(current_transformer, target_device=gpu, preserved_memory_gb=gpu_memory_preservation)
-                if selected_loras:
-                    move_lora_adapters_to_device(current_transformer, gpu)
-
-            if use_teacache:
-                current_transformer.initialize_teacache(enable_teacache=True, num_steps=steps)
-            else:
-                current_transformer.initialize_teacache(enable_teacache=False)
-
-            generated_latents = sample_hunyuan(
-                transformer=current_transformer,
-                sampler='unipc',
-                width=width,
-                height=height,
-                frames=num_frames,
-                real_guidance_scale=cfg,
-                distilled_guidance_scale=gs,
-                guidance_rescale=rs,
-                num_inference_steps=steps,
-                generator=rnd,
-                prompt_embeds=llama_vec,
-                prompt_embeds_mask=llama_attention_mask,
-                prompt_poolers=clip_l_pooler,
-                negative_prompt_embeds=llama_vec_n,
-                negative_prompt_embeds_mask=llama_attention_mask_n,
-                negative_prompt_poolers=clip_l_pooler_n,
-                device=gpu,
-                dtype=torch.bfloat16,
-                image_embeddings=image_encoder_last_hidden_state,
-                latent_indices=latent_indices,
-                clean_latents=clean_latents,
-                clean_latent_indices=clean_latent_indices,
-                clean_latents_2x=clean_latents_2x,
-                clean_latent_2x_indices=clean_latent_2x_indices,
-                clean_latents_4x=clean_latents_4x,
-                clean_latent_4x_indices=clean_latent_4x_indices,
-                callback=callback,
-            )
-
-            total_generated_latent_frames += int(generated_latents.shape[2])
-            if model_type == "Original":
-                history_latents = torch.cat([generated_latents.to(history_latents), history_latents], dim=2)
-            else:  # F1 model
-                # For F1, we append new frames to the end
-                history_latents = torch.cat([history_latents, generated_latents.to(history_latents)], dim=2)
-
-            if not high_vram:
-                if selected_loras:
-                    move_lora_adapters_to_device(current_transformer, cpu)
-                offload_model_from_device_for_memory_preservation(current_transformer, target_device=gpu, preserved_memory_gb=8)
-                load_model_as_complete(vae, target_device=gpu)
-
-            if model_type == "Original":
-                real_history_latents = history_latents[:, :, :total_generated_latent_frames, :, :]
-            else:  # F1 model
-                # For F1, we take frames from the end
-                real_history_latents = history_latents[:, :, -total_generated_latent_frames:, :, :]
-
-            if history_pixels is None:
-                history_pixels = vae_decode(real_history_latents, vae).cpu()
-            else:
-                section_latent_frames = (latent_window_size * 2 + 1) if is_last_section else (latent_window_size * 2)
-                overlapped_frames = latent_window_size * 4 - 3
-
-                if model_type == "Original":
-                    current_pixels = vae_decode(real_history_latents[:, :, :section_latent_frames], vae).cpu()
-                    history_pixels = soft_append_bcthw(current_pixels, history_pixels, overlapped_frames)
-                else:  # F1 model
-                    # For F1, we take frames from the end
-                    print(f"F1 model section {section_idx+1}/{total_latent_sections}, section_latent_frames={section_latent_frames}")
-                    print(f"F1 model real_history_latents shape: {real_history_latents.shape}, taking last {section_latent_frames} frames")
-                    
-                    # Get the frames from the end of real_history_latents
-                    current_pixels = vae_decode(real_history_latents[:, :, -section_latent_frames:], vae).cpu()
-                    
-                    print(f"F1 model current_pixels shape: {current_pixels.shape}, history_pixels shape: {history_pixels.shape if history_pixels is not None else 'None'}")
-                    
-                    # For F1 model, history_pixels is first, current_pixels is second
-                    history_pixels = soft_append_bcthw(history_pixels, current_pixels, overlapped_frames)
-                    
-                    print(f"F1 model after append, history_pixels shape: {history_pixels.shape}")
-
-            if not high_vram:
-                unload_complete_models()
-
-            output_filename = os.path.join(output_dir, f'{job_id}_{total_generated_latent_frames}.mp4')
-            save_bcthw_as_mp4(history_pixels, output_filename, fps=30, crf=mp4_crf)
-            print(f'Decoded. Current latent shape {real_history_latents.shape}; pixel shape {history_pixels.shape}')
-            stream_to_use.output_queue.push(('file', output_filename))
-
-            if is_last_section:
-                break
-
-            section_idx += 1  # PROMPT BLENDING: increment section index
-
-        # ADDED: Unload all LoRAs after generation completed
-        if selected_loras:
-            print("Unloading all LoRAs after generation completed")
-            current_transformer = lora_utils.unload_all_loras(current_transformer)
-            verify_lora_state(current_transformer, "After generation completed")
-            import gc
-            gc.collect()
-            if torch.cuda.is_available():
-                torch.cuda.empty_cache()
-
-    except:
-        traceback.print_exc()
-        # ADDED: Unload all LoRAs after error
-        if current_transformer is not None and selected_loras:
-            print("Unloading all LoRAs after error")
-            current_transformer = lora_utils.unload_all_loras(current_transformer)
-            verify_lora_state(current_transformer, "After error")
-            import gc
-            gc.collect()
-            if torch.cuda.is_available():
-                torch.cuda.empty_cache()
-                
-        stream_to_use.output_queue.push(('error', f"Error during generation: {traceback.format_exc()}"))
-        if not high_vram:
-            # Ensure all models including the potentially active transformer are unloaded on error
-            unload_complete_models(
-                text_encoder, text_encoder_2, image_encoder, vae, current_transformer
-            )
-
-    if clean_up_videos:
-        try:
-            video_files = [
-                f for f in os.listdir(output_dir)
-                if f.startswith(f"{job_id}_") and f.endswith(".mp4")
-            ]
-            print(f"Video files found for cleanup: {video_files}")
-            if video_files:
-                def get_frame_count(filename):
-                    try:
-                        # Handles filenames like jobid_123.mp4
-                        return int(filename.replace(f"{job_id}_", "").replace(".mp4", ""))
-                    except Exception:
-                        return -1
-                video_files_sorted = sorted(video_files, key=get_frame_count)
-                print(f"Sorted video files: {video_files_sorted}")
-                final_video = video_files_sorted[-1]
-                for vf in video_files_sorted[:-1]:
-                    full_path = os.path.join(output_dir, vf)
-                    try:
-                        os.remove(full_path)
-                        print(f"Deleted intermediate video: {full_path}")
-                    except Exception as e:
-                        print(f"Failed to delete {full_path}: {e}")
-        except Exception as e:
-            print(f"Error during video cleanup: {e}")
-
-    # ADDED: Final verification of LoRA state
-    verify_lora_state(current_transformer, "Worker end")
-
-    stream_to_use.output_queue.push(('end', None))
-    return
-
-
-
-# Set the worker function for the job queue
-job_queue.set_worker_function(worker)
-
-
-def process(
-        model_type,
-        input_image,
-        prompt_text,
-        n_prompt,
-        seed, 
-        total_second_length, 
-        latent_window_size, 
-        steps, 
-        cfg, 
-        gs, 
-        rs, 
-        gpu_memory_preservation, 
-        use_teacache, 
-        mp4_crf, 
-        save_metadata,
-        blend_sections, 
-        latent_type,
-        clean_up_videos,
-        selected_loras,
-        resolutionW,
-        resolutionH,
-        lora_loaded_names,
-        *lora_values
-    ):
-    
-    # Create a blank black image if no 
-    # Create a default image based on the selected latent_type
     has_input_image = True
     if input_image is None:
         has_input_image = False
@@ -2298,5 +1181,4 @@
     server_port=args.port,
     share=args.share,
     inbrowser=args.inbrowser
-)
->>>>>>> 6c817460
+)